/* Interface between gdb and its extension languages.

   Copyright (C) 2014-2015 Free Software Foundation, Inc.

   This file is part of GDB.

   This program is free software; you can redistribute it and/or modify
   it under the terms of the GNU General Public License as published by
   the Free Software Foundation; either version 3 of the License, or
   (at your option) any later version.

   This program is distributed in the hope that it will be useful,
   but WITHOUT ANY WARRANTY; without even the implied warranty of
   MERCHANTABILITY or FITNESS FOR A PARTICULAR PURPOSE.  See the
   GNU General Public License for more details.

   You should have received a copy of the GNU General Public License
   along with this program.  If not, see <http://www.gnu.org/licenses/>.  */

#ifndef EXTENSION_H
#define EXTENSION_H

#include "mi/mi-cmds.h" /* For PRINT_NO_VALUES, etc.  */
#include "common/vec.h"

struct breakpoint;
struct command_line;
struct frame_info;
struct language_defn;
struct objfile;
struct extension_language_defn;
struct type;
struct ui_file;
struct ui_out;
struct value;
struct value_print_options;

/* A function to load and process a script file.
   The file has been opened and is ready to be read from the beginning.
   Any exceptions are not caught, and are passed to the caller.  */
typedef void script_sourcer_func (const struct extension_language_defn *,
				  FILE *stream, const char *filename);

/* A function to load and process a script for an objfile.
   The file has been opened and is ready to be read from the beginning.
   Any exceptions are not caught, and are passed to the caller.  */
typedef void objfile_script_sourcer_func
  (const struct extension_language_defn *,
   struct objfile *, FILE *stream, const char *filename);

/* A function to execute a script for an objfile.
   Any exceptions are not caught, and are passed to the caller.  */
typedef void objfile_script_executor_func
  (const struct extension_language_defn *,
   struct objfile *, const char *name, const char *script);

/* Enum of each extension(/scripting) language.  */

enum extension_language
  {
    EXT_LANG_NONE,
    EXT_LANG_GDB,
    EXT_LANG_PYTHON,
    EXT_LANG_GUILE
  };

/* Extension language frame-filter status return values.  */

enum ext_lang_bt_status
  {
    /* Return when an error has occurred in processing frame filters,
       or when printing the stack.  */
    EXT_LANG_BT_ERROR = -1,

    /* Return from internal routines to indicate that the function
       succeeded.  */
    EXT_LANG_BT_OK = 1,

    /* Return when the frame filter process is complete, and all
       operations have succeeded.  */
    EXT_LANG_BT_COMPLETED = 2,

    /* Return when the frame filter process is complete, but there
       were no filter registered and enabled to process.  */
    EXT_LANG_BT_NO_FILTERS = 3
  };

/* Flags to pass to apply_extlang_frame_filter.  */

enum frame_filter_flags
  {
    /* Set this flag if frame level is to be printed.  */
    PRINT_LEVEL = 1,

    /* Set this flag if frame information is to be printed.  */
    PRINT_FRAME_INFO = 2,

    /* Set this flag if frame arguments are to be printed.  */
    PRINT_ARGS = 4,

    /* Set this flag if frame locals are to be printed.  */
    PRINT_LOCALS = 8,
  };

/* A choice of the different frame argument printing strategies that
   can occur in different cases of frame filter instantiation.  */

enum ext_lang_frame_args
  {
    /* Print no values for arguments when invoked from the MI. */
    NO_VALUES = PRINT_NO_VALUES,

    MI_PRINT_ALL_VALUES = PRINT_ALL_VALUES,

    /* Print only simple values (what MI defines as "simple") for
       arguments when invoked from the MI. */
    MI_PRINT_SIMPLE_VALUES = PRINT_SIMPLE_VALUES,

    /* Print only scalar values for arguments when invoked from the CLI. */
    CLI_SCALAR_VALUES,

    /* Print all values for arguments when invoked from the CLI. */
    CLI_ALL_VALUES
  };

/* The possible results of
   extension_language_ops.breakpoint_cond_says_stop.  */

enum ext_lang_bp_stop
  {
    /* No "stop" condition is set.  */
    EXT_LANG_BP_STOP_UNSET,

    /* A "stop" condition is set, and it says "don't stop".  */
    EXT_LANG_BP_STOP_NO,

    /* A "stop" condition is set, and it says "stop".  */
    EXT_LANG_BP_STOP_YES
  };

/* Table of type printers associated with the global typedef table.  */

struct ext_lang_type_printers
{
  /* Type-printers from Python.  */
  void *py_type_printers;
};

/* A type which holds its extension language specific xmethod worker data.  */

struct xmethod_worker
{
  /* The language the xmethod worker is implemented in.  */
  const struct extension_language_defn *extlang;

  /* The extension language specific data for this xmethod worker.  */
  void *data;

  /* The TYPE_CODE_XMETHOD value corresponding to this worker.
     Always use value_of_xmethod to access it.  */
  struct value *value;
};

typedef struct xmethod_worker *xmethod_worker_ptr;
DEF_VEC_P (xmethod_worker_ptr);
typedef VEC (xmethod_worker_ptr) xmethod_worker_vec;


/* The interface for gdb's own extension(/scripting) language.  */
extern const struct extension_language_defn extension_language_gdb;

extern const struct extension_language_defn *get_ext_lang_defn
  (enum extension_language lang);

extern const struct extension_language_defn *get_ext_lang_of_file
  (const char *file);

extern int ext_lang_present_p (const struct extension_language_defn *);

extern int ext_lang_initialized_p (const struct extension_language_defn *);

extern void throw_ext_lang_unsupported
  (const struct extension_language_defn *);

/* Accessors for "public" attributes of the extension language definition.  */

extern enum extension_language ext_lang_kind
  (const struct extension_language_defn *);

extern const char *ext_lang_name (const struct extension_language_defn *);

extern const char *ext_lang_capitalized_name
  (const struct extension_language_defn *);

extern const char *ext_lang_suffix (const struct extension_language_defn *);

extern const char *ext_lang_auto_load_suffix
  (const struct extension_language_defn *);

extern script_sourcer_func *ext_lang_script_sourcer
  (const struct extension_language_defn *);

extern objfile_script_sourcer_func *ext_lang_objfile_script_sourcer
  (const struct extension_language_defn *);

extern objfile_script_executor_func *ext_lang_objfile_script_executor
  (const struct extension_language_defn *);

extern int ext_lang_auto_load_enabled (const struct extension_language_defn *);

/* Wrappers for each extension language API function that iterate over all
   extension languages.  */

extern void finish_ext_lang_initialization (void);

extern void eval_ext_lang_from_control_command (struct command_line *cmd);

extern void auto_load_ext_lang_scripts_for_objfile (struct objfile *);

extern struct ext_lang_type_printers *start_ext_lang_type_printers (void);

extern char *apply_ext_lang_type_printers (struct ext_lang_type_printers *,
					   struct type *);

extern void free_ext_lang_type_printers (struct ext_lang_type_printers *);

extern int apply_ext_lang_val_pretty_printer
  (struct type *type, const gdb_byte *valaddr,
   int embedded_offset, CORE_ADDR address,
   struct ui_file *stream, int recurse,
   const struct value *val, const struct value_print_options *options,
   const struct language_defn *language);

extern enum ext_lang_bt_status apply_ext_lang_frame_filter
  (struct frame_info *frame, int flags, enum ext_lang_frame_args args_type,
   struct ui_out *out, int frame_low, int frame_high);

extern void preserve_ext_lang_values (struct objfile *, htab_t copied_types);

extern const struct extension_language_defn *get_breakpoint_cond_ext_lang
  (struct breakpoint *b, enum extension_language skip_lang);

extern int breakpoint_ext_lang_cond_says_stop (struct breakpoint *);

extern struct value *invoke_xmethod (struct xmethod_worker *,
				     struct value *,
				     struct value **, int nargs);

extern struct xmethod_worker *clone_xmethod_worker (struct xmethod_worker *);

extern struct xmethod_worker *new_xmethod_worker
  (const struct extension_language_defn *extlang, void *data);

extern void free_xmethod_worker (struct xmethod_worker *);

extern void free_xmethod_worker_vec (void *vec);

extern xmethod_worker_vec *get_matching_xmethod_workers
  (struct type *, const char *);

extern struct type **get_xmethod_arg_types (struct xmethod_worker *, int *);

<<<<<<< HEAD
struct so_list;
extern char *invoke_solib_find_hook (const char *, struct so_list *so);
=======
extern struct type *get_xmethod_result_type (struct xmethod_worker *,
					     struct value *object,
					     struct value **args, int nargs);
>>>>>>> 4bc0608a

#endif /* EXTENSION_H */<|MERGE_RESOLUTION|>--- conflicted
+++ resolved
@@ -261,13 +261,11 @@
 
 extern struct type **get_xmethod_arg_types (struct xmethod_worker *, int *);
 
-<<<<<<< HEAD
 struct so_list;
 extern char *invoke_solib_find_hook (const char *, struct so_list *so);
-=======
+
 extern struct type *get_xmethod_result_type (struct xmethod_worker *,
 					     struct value *object,
 					     struct value **args, int nargs);
->>>>>>> 4bc0608a
 
 #endif /* EXTENSION_H */
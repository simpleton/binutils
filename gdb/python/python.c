/* General python/gdb code

   Copyright (C) 2008-2015 Free Software Foundation, Inc.

   This file is part of GDB.

   This program is free software; you can redistribute it and/or modify
   it under the terms of the GNU General Public License as published by
   the Free Software Foundation; either version 3 of the License, or
   (at your option) any later version.

   This program is distributed in the hope that it will be useful,
   but WITHOUT ANY WARRANTY; without even the implied warranty of
   MERCHANTABILITY or FITNESS FOR A PARTICULAR PURPOSE.  See the
   GNU General Public License for more details.

   You should have received a copy of the GNU General Public License
   along with this program.  If not, see <http://www.gnu.org/licenses/>.  */

#include "defs.h"
#include "arch-utils.h"
#include "command.h"
#include "ui-out.h"
#include "cli/cli-script.h"
#include "gdbcmd.h"
#include "progspace.h"
#include "objfiles.h"
#include "value.h"
#include "language.h"
#include "event-loop.h"
#include "serial.h"
#include "readline/tilde.h"
#include "python.h"
#include "extension-priv.h"
#include "cli/cli-utils.h"
#include "solist.h"
#include <ctype.h>

/* Declared constants and enum for python stack printing.  */
static const char python_excp_none[] = "none";
static const char python_excp_full[] = "full";
static const char python_excp_message[] = "message";

/* "set python print-stack" choices.  */
static const char *const python_excp_enums[] =
  {
    python_excp_none,
    python_excp_full,
    python_excp_message,
    NULL
  };

/* The exception printing variable.  'full' if we want to print the
   error message and stack, 'none' if we want to print nothing, and
   'message' if we only want to print the error message.  'message' is
   the default.  */
static const char *gdbpy_should_print_stack = python_excp_message;

#ifdef HAVE_PYTHON
/* Forward decls, these are defined later.  */
extern const struct extension_language_script_ops python_extension_script_ops;
extern const struct extension_language_ops python_extension_ops;
#endif

/* The main struct describing GDB's interface to the Python
   extension language.  */
const struct extension_language_defn extension_language_python =
{
  EXT_LANG_PYTHON,
  "python",
  "Python",

  ".py",
  "-gdb.py",

  python_control,

#ifdef HAVE_PYTHON
  &python_extension_script_ops,
  &python_extension_ops
#else
  NULL,
  NULL
#endif
};

#ifdef HAVE_PYTHON

#include "cli/cli-decode.h"
#include "charset.h"
#include "top.h"
#include "solib.h"
#include "python-internal.h"
#include "linespec.h"
#include "source.h"
#include "version.h"
#include "target.h"
#include "gdbthread.h"
#include "interps.h"
#include "event-top.h"

/* True if Python has been successfully initialized, false
   otherwise.  */

int gdb_python_initialized;

extern PyMethodDef python_GdbMethods[];

#ifdef IS_PY3K
extern struct PyModuleDef python_GdbModuleDef;
#endif

PyObject *gdb_module;
PyObject *gdb_python_module;

/* Some string constants we may wish to use.  */
PyObject *gdbpy_to_string_cst;
PyObject *gdbpy_children_cst;
PyObject *gdbpy_display_hint_cst;
PyObject *gdbpy_doc_cst;
PyObject *gdbpy_enabled_cst;
PyObject *gdbpy_value_cst;

/* The GdbError exception.  */
PyObject *gdbpy_gdberror_exc;

/* The `gdb.error' base class.  */
PyObject *gdbpy_gdb_error;

/* The `gdb.MemoryError' exception.  */
PyObject *gdbpy_gdb_memory_error;

static script_sourcer_func gdbpy_source_script;
static objfile_script_sourcer_func gdbpy_source_objfile_script;
static objfile_script_executor_func gdbpy_execute_objfile_script;
static void gdbpy_finish_initialization
  (const struct extension_language_defn *);
static int gdbpy_initialized (const struct extension_language_defn *);
static void gdbpy_eval_from_control_command
  (const struct extension_language_defn *, struct command_line *cmd);
static void gdbpy_start_type_printers (const struct extension_language_defn *,
				       struct ext_lang_type_printers *);
static enum ext_lang_rc gdbpy_apply_type_printers
  (const struct extension_language_defn *,
   const struct ext_lang_type_printers *, struct type *, char **);
static void gdbpy_free_type_printers (const struct extension_language_defn *,
				      struct ext_lang_type_printers *);
static void gdbpy_clear_quit_flag (const struct extension_language_defn *);
static void gdbpy_set_quit_flag (const struct extension_language_defn *);
static int gdbpy_check_quit_flag (const struct extension_language_defn *);
static enum ext_lang_rc gdbpy_before_prompt_hook
  (const struct extension_language_defn *, const char *current_gdb_prompt);
static char* gdbpy_invoke_solib_find_hook
  (const struct extension_language_defn *extlang,
   const char *original_name,
   struct so_list *so);

/* The interface between gdb proper and loading of python scripts.  */

const struct extension_language_script_ops python_extension_script_ops =
{
  gdbpy_source_script,
  gdbpy_source_objfile_script,
  gdbpy_execute_objfile_script,
  gdbpy_auto_load_enabled
};

/* The interface between gdb proper and python extensions.  */

const struct extension_language_ops python_extension_ops =
{
  gdbpy_finish_initialization,
  gdbpy_initialized,

  gdbpy_eval_from_control_command,

  gdbpy_start_type_printers,
  gdbpy_apply_type_printers,
  gdbpy_free_type_printers,

  gdbpy_apply_val_pretty_printer,

  gdbpy_apply_frame_filter,

  gdbpy_preserve_values,

  gdbpy_breakpoint_has_cond,
  gdbpy_breakpoint_cond_says_stop,

  gdbpy_clear_quit_flag,
  gdbpy_set_quit_flag,
  gdbpy_check_quit_flag,

  gdbpy_before_prompt_hook,

  gdbpy_clone_xmethod_worker_data,
  gdbpy_free_xmethod_worker_data,
  gdbpy_get_matching_xmethod_workers,
  gdbpy_get_xmethod_arg_types,
<<<<<<< HEAD
  gdbpy_invoke_xmethod,
  gdbpy_invoke_solib_find_hook,
=======
  gdbpy_get_xmethod_result_type,
  gdbpy_invoke_xmethod
>>>>>>> 4bc0608a
};

/* Architecture and language to be used in callbacks from
   the Python interpreter.  */
struct gdbarch *python_gdbarch;
const struct language_defn *python_language;

/* Restore global language and architecture and Python GIL state
   when leaving the Python interpreter.  */

struct python_env
{
  struct active_ext_lang_state *previous_active;
  PyGILState_STATE state;
  struct gdbarch *gdbarch;
  const struct language_defn *language;
  PyObject *error_type, *error_value, *error_traceback;
};

static void
restore_python_env (void *p)
{
  struct python_env *env = (struct python_env *)p;

  /* Leftover Python error is forbidden by Python Exception Handling.  */
  if (PyErr_Occurred ())
    {
      /* This order is similar to the one calling error afterwards. */
      gdbpy_print_stack ();
      warning (_("internal error: Unhandled Python exception"));
    }

  PyErr_Restore (env->error_type, env->error_value, env->error_traceback);

  PyGILState_Release (env->state);
  python_gdbarch = env->gdbarch;
  python_language = env->language;

  restore_active_ext_lang (env->previous_active);

  xfree (env);
}

/* Called before entering the Python interpreter to install the
   current language and architecture to be used for Python values.
   Also set the active extension language for GDB so that SIGINT's
   are directed our way, and if necessary install the right SIGINT
   handler.  */

struct cleanup *
ensure_python_env (struct gdbarch *gdbarch,
                   const struct language_defn *language)
{
  struct python_env *env = xmalloc (sizeof *env);

  /* We should not ever enter Python unless initialized.  */
  if (!gdb_python_initialized)
    error (_("Python not initialized"));

  env->previous_active = set_active_ext_lang (&extension_language_python);

  env->state = PyGILState_Ensure ();
  env->gdbarch = python_gdbarch;
  env->language = python_language;

  python_gdbarch = gdbarch;
  python_language = language;

  /* Save it and ensure ! PyErr_Occurred () afterwards.  */
  PyErr_Fetch (&env->error_type, &env->error_value, &env->error_traceback);

  return make_cleanup (restore_python_env, env);
}

/* Clear the quit flag.  */

static void
gdbpy_clear_quit_flag (const struct extension_language_defn *extlang)
{
  /* This clears the flag as a side effect.  */
  PyOS_InterruptOccurred ();
}

/* Set the quit flag.  */

static void
gdbpy_set_quit_flag (const struct extension_language_defn *extlang)
{
  PyErr_SetInterrupt ();
}

/* Return true if the quit flag has been set, false otherwise.  */

static int
gdbpy_check_quit_flag (const struct extension_language_defn *extlang)
{
  return PyOS_InterruptOccurred ();
}

/* Evaluate a Python command like PyRun_SimpleString, but uses
   Py_single_input which prints the result of expressions, and does
   not automatically print the stack on errors.  */

static int
eval_python_command (const char *command)
{
  PyObject *m, *d, *v;

  m = PyImport_AddModule ("__main__");
  if (m == NULL)
    return -1;

  d = PyModule_GetDict (m);
  if (d == NULL)
    return -1;
  v = PyRun_StringFlags (command, Py_single_input, d, d, NULL);
  if (v == NULL)
    return -1;

  Py_DECREF (v);
#ifndef IS_PY3K
  if (Py_FlushLine ())
    PyErr_Clear ();
#endif

  return 0;
}

/* Implementation of the gdb "python-interactive" command.  */

static void
python_interactive_command (char *arg, int from_tty)
{
  struct cleanup *cleanup;
  int err;

  cleanup = make_cleanup_restore_integer (&interpreter_async);
  interpreter_async = 0;

  arg = skip_spaces (arg);

  ensure_python_env (get_current_arch (), current_language);

  if (arg && *arg)
    {
      int len = strlen (arg);
      char *script = xmalloc (len + 2);

      strcpy (script, arg);
      script[len] = '\n';
      script[len + 1] = '\0';
      err = eval_python_command (script);
      xfree (script);
    }
  else
    {
      err = PyRun_InteractiveLoop (instream, "<stdin>");
      dont_repeat ();
    }

  if (err)
    {
      gdbpy_print_stack ();
      error (_("Error while executing Python code."));
    }

  do_cleanups (cleanup);
}

/* A wrapper around PyRun_SimpleFile.  FILE is the Python script to run
   named FILENAME.

   On Windows hosts few users would build Python themselves (this is no
   trivial task on this platform), and thus use binaries built by
   someone else instead.  There may happen situation where the Python
   library and GDB are using two different versions of the C runtime
   library.  Python, being built with VC, would use one version of the
   msvcr DLL (Eg. msvcr100.dll), while MinGW uses msvcrt.dll.
   A FILE * from one runtime does not necessarily operate correctly in
   the other runtime.

   To work around this potential issue, we create on Windows hosts the
   FILE object using Python routines, thus making sure that it is
   compatible with the Python library.  */

static void
python_run_simple_file (FILE *file, const char *filename)
{
#ifndef _WIN32

  PyRun_SimpleFile (file, filename);

#else /* _WIN32 */

  char *full_path;
  PyObject *python_file;
  struct cleanup *cleanup;

  /* Because we have a string for a filename, and are using Python to
     open the file, we need to expand any tilde in the path first.  */
  full_path = tilde_expand (filename);
  cleanup = make_cleanup (xfree, full_path);
  python_file = PyFile_FromString (full_path, "r");
  if (! python_file)
    {
      do_cleanups (cleanup);
      gdbpy_print_stack ();
      error (_("Error while opening file: %s"), full_path);
    }

  make_cleanup_py_decref (python_file);
  PyRun_SimpleFile (PyFile_AsFile (python_file), filename);
  do_cleanups (cleanup);

#endif /* _WIN32 */
}

/* Given a command_line, return a command string suitable for passing
   to Python.  Lines in the string are separated by newlines.  The
   return value is allocated using xmalloc and the caller is
   responsible for freeing it.  */

static char *
compute_python_string (struct command_line *l)
{
  struct command_line *iter;
  char *script = NULL;
  int size = 0;
  int here;

  for (iter = l; iter; iter = iter->next)
    size += strlen (iter->line) + 1;

  script = xmalloc (size + 1);
  here = 0;
  for (iter = l; iter; iter = iter->next)
    {
      int len = strlen (iter->line);

      strcpy (&script[here], iter->line);
      here += len;
      script[here++] = '\n';
    }
  script[here] = '\0';
  return script;
}

/* Take a command line structure representing a 'python' command, and
   evaluate its body using the Python interpreter.  */

static void
gdbpy_eval_from_control_command (const struct extension_language_defn *extlang,
				 struct command_line *cmd)
{
  int ret;
  char *script;
  struct cleanup *cleanup;

  if (cmd->body_count != 1)
    error (_("Invalid \"python\" block structure."));

  cleanup = ensure_python_env (get_current_arch (), current_language);

  script = compute_python_string (cmd->body_list[0]);
  ret = PyRun_SimpleString (script);
  xfree (script);
  if (ret)
    error (_("Error while executing Python code."));

  do_cleanups (cleanup);
}

/* Implementation of the gdb "python" command.  */

static void
python_command (char *arg, int from_tty)
{
  struct cleanup *cleanup;

  cleanup = ensure_python_env (get_current_arch (), current_language);

  make_cleanup_restore_integer (&interpreter_async);
  interpreter_async = 0;

  arg = skip_spaces (arg);
  if (arg && *arg)
    {
      if (PyRun_SimpleString (arg))
	error (_("Error while executing Python code."));
    }
  else
    {
      struct command_line *l = get_command_line (python_control, "");

      make_cleanup_free_command_lines (&l);
      execute_control_command_untraced (l);
    }

  do_cleanups (cleanup);
}



/* Transform a gdb parameters's value into a Python value.  May return
   NULL (and set a Python exception) on error.  Helper function for
   get_parameter.  */
PyObject *
gdbpy_parameter_value (enum var_types type, void *var)
{
  switch (type)
    {
    case var_string:
    case var_string_noescape:
    case var_optional_filename:
    case var_filename:
    case var_enum:
      {
	char *str = * (char **) var;

	if (! str)
	  str = "";
	return PyString_Decode (str, strlen (str), host_charset (), NULL);
      }

    case var_boolean:
      {
	if (* (int *) var)
	  Py_RETURN_TRUE;
	else
	  Py_RETURN_FALSE;
      }

    case var_auto_boolean:
      {
	enum auto_boolean ab = * (enum auto_boolean *) var;

	if (ab == AUTO_BOOLEAN_TRUE)
	  Py_RETURN_TRUE;
	else if (ab == AUTO_BOOLEAN_FALSE)
	  Py_RETURN_FALSE;
	else
	  Py_RETURN_NONE;
      }

    case var_integer:
      if ((* (int *) var) == INT_MAX)
	Py_RETURN_NONE;
      /* Fall through.  */
    case var_zinteger:
      return PyLong_FromLong (* (int *) var);

    case var_uinteger:
      {
	unsigned int val = * (unsigned int *) var;

	if (val == UINT_MAX)
	  Py_RETURN_NONE;
	return PyLong_FromUnsignedLong (val);
      }
    }

  return PyErr_Format (PyExc_RuntimeError,
		       _("Programmer error: unhandled type."));
}

/* A Python function which returns a gdb parameter's value as a Python
   value.  */

PyObject *
gdbpy_parameter (PyObject *self, PyObject *args)
{
  struct gdb_exception except = exception_none;
  struct cmd_list_element *alias, *prefix, *cmd;
  const char *arg;
  char *newarg;
  int found = -1;

  if (! PyArg_ParseTuple (args, "s", &arg))
    return NULL;

  newarg = concat ("show ", arg, (char *) NULL);

  TRY
    {
      found = lookup_cmd_composition (newarg, &alias, &prefix, &cmd);
    }
  CATCH (ex, RETURN_MASK_ALL)
    {
      except = ex;
    }
  END_CATCH

  xfree (newarg);
  GDB_PY_HANDLE_EXCEPTION (except);
  if (!found)
    return PyErr_Format (PyExc_RuntimeError,
			 _("Could not find parameter `%s'."), arg);

  if (! cmd->var)
    return PyErr_Format (PyExc_RuntimeError,
			 _("`%s' is not a parameter."), arg);
  return gdbpy_parameter_value (cmd->var_type, cmd->var);
}

/* Wrapper for target_charset.  */

static PyObject *
gdbpy_target_charset (PyObject *self, PyObject *args)
{
  const char *cset = target_charset (python_gdbarch);

  return PyUnicode_Decode (cset, strlen (cset), host_charset (), NULL);
}

/* Wrapper for target_wide_charset.  */

static PyObject *
gdbpy_target_wide_charset (PyObject *self, PyObject *args)
{
  const char *cset = target_wide_charset (python_gdbarch);

  return PyUnicode_Decode (cset, strlen (cset), host_charset (), NULL);
}

/* A Python function which evaluates a string using the gdb CLI.  */

static PyObject *
execute_gdb_command (PyObject *self, PyObject *args, PyObject *kw)
{
  const char *arg;
  PyObject *from_tty_obj = NULL, *to_string_obj = NULL;
  int from_tty, to_string;
  static char *keywords[] = {"command", "from_tty", "to_string", NULL };
  char *result = NULL;

  if (! PyArg_ParseTupleAndKeywords (args, kw, "s|O!O!", keywords, &arg,
				     &PyBool_Type, &from_tty_obj,
				     &PyBool_Type, &to_string_obj))
    return NULL;

  from_tty = 0;
  if (from_tty_obj)
    {
      int cmp = PyObject_IsTrue (from_tty_obj);
      if (cmp < 0)
	return NULL;
      from_tty = cmp;
    }

  to_string = 0;
  if (to_string_obj)
    {
      int cmp = PyObject_IsTrue (to_string_obj);
      if (cmp < 0)
	return NULL;
      to_string = cmp;
    }

  TRY
    {
      /* Copy the argument text in case the command modifies it.  */
      char *copy = xstrdup (arg);
      struct cleanup *cleanup = make_cleanup (xfree, copy);

      make_cleanup_restore_integer (&interpreter_async);
      interpreter_async = 0;

      prevent_dont_repeat ();
      if (to_string)
	result = execute_command_to_string (copy, from_tty);
      else
	{
	  result = NULL;
	  execute_command (copy, from_tty);
	}

      do_cleanups (cleanup);
    }
  CATCH (except, RETURN_MASK_ALL)
    {
      GDB_PY_HANDLE_EXCEPTION (except);
    }
  END_CATCH

  /* Do any commands attached to breakpoint we stopped at.  */
  bpstat_do_actions ();

  if (result)
    {
      PyObject *r = PyString_FromString (result);
      xfree (result);
      return r;
    }
  Py_RETURN_NONE;
}

/* Implementation of gdb.solib_name (Long) -> String.
   Returns the name of the shared library holding a given address, or None.  */

static PyObject *
gdbpy_solib_name (PyObject *self, PyObject *args)
{
  char *soname;
  PyObject *str_obj;
  gdb_py_longest pc;

  if (!PyArg_ParseTuple (args, GDB_PY_LL_ARG, &pc))
    return NULL;

  soname = solib_name_from_address (current_program_space, pc);
  if (soname)
    str_obj = PyString_Decode (soname, strlen (soname), host_charset (), NULL);
  else
    {
      str_obj = Py_None;
      Py_INCREF (Py_None);
    }

  return str_obj;
}

/* A Python function which is a wrapper for decode_line_1.  */

static PyObject *
gdbpy_decode_line (PyObject *self, PyObject *args)
{
  struct gdb_exception except = exception_none;
  struct symtabs_and_lines sals = { NULL, 0 }; /* Initialize to
						  appease gcc.  */
  struct symtab_and_line sal;
  const char *arg = NULL;
  char *copy_to_free = NULL, *copy = NULL;
  struct cleanup *cleanups;
  PyObject *result = NULL;
  PyObject *return_result = NULL;
  PyObject *unparsed = NULL;

  if (! PyArg_ParseTuple (args, "|s", &arg))
    return NULL;

  cleanups = make_cleanup (null_cleanup, NULL);

  sals.sals = NULL;

  TRY
    {
      if (arg)
	{
	  copy = xstrdup (arg);
	  copy_to_free = copy;
	  sals = decode_line_1 (&copy, 0, 0, 0);
	}
      else
	{
	  set_default_source_symtab_and_line ();
	  sal = get_current_source_symtab_and_line ();
	  sals.sals = &sal;
	  sals.nelts = 1;
	}
    }
  CATCH (ex, RETURN_MASK_ALL)
    {
      except = ex;
    }
  END_CATCH

  if (sals.sals != NULL && sals.sals != &sal)
    {
      make_cleanup (xfree, copy_to_free);
      make_cleanup (xfree, sals.sals);
    }

  if (except.reason < 0)
    {
      do_cleanups (cleanups);
      /* We know this will always throw.  */
      gdbpy_convert_exception (except);
      return NULL;
    }

  if (sals.nelts)
    {
      int i;

      result = PyTuple_New (sals.nelts);
      if (! result)
	goto error;
      for (i = 0; i < sals.nelts; ++i)
	{
	  PyObject *obj;

	  obj = symtab_and_line_to_sal_object (sals.sals[i]);
	  if (! obj)
	    {
	      Py_DECREF (result);
	      goto error;
	    }

	  PyTuple_SetItem (result, i, obj);
	}
    }
  else
    {
      result = Py_None;
      Py_INCREF (Py_None);
    }

  return_result = PyTuple_New (2);
  if (! return_result)
    {
      Py_DECREF (result);
      goto error;
    }

  if (copy && strlen (copy) > 0)
    {
      unparsed = PyString_FromString (copy);
      if (unparsed == NULL)
	{
	  Py_DECREF (result);
	  Py_DECREF (return_result);
	  return_result = NULL;
	  goto error;
	}
    }
  else
    {
      unparsed = Py_None;
      Py_INCREF (Py_None);
    }

  PyTuple_SetItem (return_result, 0, unparsed);
  PyTuple_SetItem (return_result, 1, result);

 error:
  do_cleanups (cleanups);

  return return_result;
}

/* Parse a string and evaluate it as an expression.  */
static PyObject *
gdbpy_parse_and_eval (PyObject *self, PyObject *args)
{
  const char *expr_str;
  struct value *result = NULL;

  if (!PyArg_ParseTuple (args, "s", &expr_str))
    return NULL;

  TRY
    {
      result = parse_and_eval (expr_str);
    }
  CATCH (except, RETURN_MASK_ALL)
    {
      GDB_PY_HANDLE_EXCEPTION (except);
    }
  END_CATCH

  return value_to_value_object (result);
}

/* Implementation of gdb.find_pc_line function.
   Returns the gdb.Symtab_and_line object corresponding to a PC value.  */

static PyObject *
gdbpy_find_pc_line (PyObject *self, PyObject *args)
{
  gdb_py_ulongest pc_llu;
  PyObject *result = NULL; /* init for gcc -Wall */

  if (!PyArg_ParseTuple (args, GDB_PY_LLU_ARG, &pc_llu))
    return NULL;

  TRY
    {
      struct symtab_and_line sal;
      CORE_ADDR pc;

      pc = (CORE_ADDR) pc_llu;
      sal = find_pc_line (pc, 0);
      result = symtab_and_line_to_sal_object (sal);
    }
  CATCH (except, RETURN_MASK_ALL)
    {
      GDB_PY_HANDLE_EXCEPTION (except);
    }
  END_CATCH

  return result;
}

/* Read a file as Python code.
   This is the extension_language_script_ops.script_sourcer "method".
   FILE is the file to load.  FILENAME is name of the file FILE.
   This does not throw any errors.  If an exception occurs python will print
   the traceback and clear the error indicator.  */

static void
gdbpy_source_script (const struct extension_language_defn *extlang,
		     FILE *file, const char *filename)
{
  struct cleanup *cleanup;

  cleanup = ensure_python_env (get_current_arch (), current_language);
  python_run_simple_file (file, filename);
  do_cleanups (cleanup);
}



/* Posting and handling events.  */

/* A single event.  */
struct gdbpy_event
{
  /* The Python event.  This is just a callable object.  */
  PyObject *event;
  /* The next event.  */
  struct gdbpy_event *next;
};

/* All pending events.  */
static struct gdbpy_event *gdbpy_event_list;
/* The final link of the event list.  */
static struct gdbpy_event **gdbpy_event_list_end;

/* We use a file handler, and not an async handler, so that we can
   wake up the main thread even when it is blocked in poll().  */
static struct serial *gdbpy_event_fds[2];

/* The file handler callback.  This reads from the internal pipe, and
   then processes the Python event queue.  This will always be run in
   the main gdb thread.  */

static void
gdbpy_run_events (struct serial *scb, void *context)
{
  struct cleanup *cleanup;

  cleanup = ensure_python_env (get_current_arch (), current_language);

  /* Flush the fd.  Do this before flushing the events list, so that
     any new event post afterwards is sure to re-awake the event
     loop.  */
  while (serial_readchar (gdbpy_event_fds[0], 0) >= 0)
    ;

  while (gdbpy_event_list)
    {
      PyObject *call_result;

      /* Dispatching the event might push a new element onto the event
	 loop, so we update here "atomically enough".  */
      struct gdbpy_event *item = gdbpy_event_list;
      gdbpy_event_list = gdbpy_event_list->next;
      if (gdbpy_event_list == NULL)
	gdbpy_event_list_end = &gdbpy_event_list;

      /* Ignore errors.  */
      call_result = PyObject_CallObject (item->event, NULL);
      if (call_result == NULL)
	PyErr_Clear ();

      Py_XDECREF (call_result);
      Py_DECREF (item->event);
      xfree (item);
    }

  do_cleanups (cleanup);
}

/* Submit an event to the gdb thread.  */
static PyObject *
gdbpy_post_event (PyObject *self, PyObject *args)
{
  struct gdbpy_event *event;
  PyObject *func;
  int wakeup;

  if (!PyArg_ParseTuple (args, "O", &func))
    return NULL;

  if (!PyCallable_Check (func))
    {
      PyErr_SetString (PyExc_RuntimeError,
		       _("Posted event is not callable"));
      return NULL;
    }

  Py_INCREF (func);

  /* From here until the end of the function, we have the GIL, so we
     can operate on our global data structures without worrying.  */
  wakeup = gdbpy_event_list == NULL;

  event = XNEW (struct gdbpy_event);
  event->event = func;
  event->next = NULL;
  *gdbpy_event_list_end = event;
  gdbpy_event_list_end = &event->next;

  /* Wake up gdb when needed.  */
  if (wakeup)
    {
      char c = 'q';		/* Anything. */

      if (serial_write (gdbpy_event_fds[1], &c, 1))
        return PyErr_SetFromErrno (PyExc_IOError);
    }

  Py_RETURN_NONE;
}

/* Initialize the Python event handler.  */
static int
gdbpy_initialize_events (void)
{
  if (serial_pipe (gdbpy_event_fds) == 0)
    {
      gdbpy_event_list_end = &gdbpy_event_list;
      serial_async (gdbpy_event_fds[0], gdbpy_run_events, NULL);
    }

  return 0;
}



/* This is the extension_language_ops.before_prompt "method".  */

static enum ext_lang_rc
gdbpy_before_prompt_hook (const struct extension_language_defn *extlang,
			  const char *current_gdb_prompt)
{
  struct cleanup *cleanup;
  char *prompt = NULL;

  if (!gdb_python_initialized)
    return EXT_LANG_RC_NOP;

  cleanup = ensure_python_env (get_current_arch (), current_language);

  if (gdb_python_module
      && PyObject_HasAttrString (gdb_python_module, "prompt_hook"))
    {
      PyObject *hook;

      hook = PyObject_GetAttrString (gdb_python_module, "prompt_hook");
      if (hook == NULL)
	goto fail;

      make_cleanup_py_decref (hook);

      if (PyCallable_Check (hook))
	{
	  PyObject *result;
	  PyObject *current_prompt;

	  current_prompt = PyString_FromString (current_gdb_prompt);
	  if (current_prompt == NULL)
	    goto fail;

	  result = PyObject_CallFunctionObjArgs (hook, current_prompt, NULL);

	  Py_DECREF (current_prompt);

	  if (result == NULL)
	    goto fail;

	  make_cleanup_py_decref (result);

	  /* Return type should be None, or a String.  If it is None,
	     fall through, we will not set a prompt.  If it is a
	     string, set  PROMPT.  Anything else, set an exception.  */
	  if (result != Py_None && ! PyString_Check (result))
	    {
	      PyErr_Format (PyExc_RuntimeError,
			    _("Return from prompt_hook must " \
			      "be either a Python string, or None"));
	      goto fail;
	    }

	  if (result != Py_None)
	    {
	      prompt = python_string_to_host_string (result);

	      if (prompt == NULL)
		goto fail;
	      else
		make_cleanup (xfree, prompt);
	    }
	}
    }

  /* If a prompt has been set, PROMPT will not be NULL.  If it is
     NULL, do not set the prompt.  */
  if (prompt != NULL)
    set_prompt (prompt);

  do_cleanups (cleanup);
  return prompt != NULL ? EXT_LANG_RC_OK : EXT_LANG_RC_NOP;

 fail:
  gdbpy_print_stack ();
  do_cleanups (cleanup);
  return EXT_LANG_RC_ERROR;
}



/* Printing.  */

/* A python function to write a single string using gdb's filtered
   output stream .  The optional keyword STREAM can be used to write
   to a particular stream.  The default stream is to gdb_stdout.  */

static PyObject *
gdbpy_write (PyObject *self, PyObject *args, PyObject *kw)
{
  const char *arg;
  static char *keywords[] = {"text", "stream", NULL };
  int stream_type = 0;

  if (! PyArg_ParseTupleAndKeywords (args, kw, "s|i", keywords, &arg,
				     &stream_type))
    return NULL;

  TRY
    {
      switch (stream_type)
        {
        case 1:
          {
	    fprintf_filtered (gdb_stderr, "%s", arg);
	    break;
          }
        case 2:
          {
	    fprintf_filtered (gdb_stdlog, "%s", arg);
	    break;
          }
        default:
          fprintf_filtered (gdb_stdout, "%s", arg);
        }
    }
  CATCH (except, RETURN_MASK_ALL)
    {
      GDB_PY_HANDLE_EXCEPTION (except);
    }
  END_CATCH

  Py_RETURN_NONE;
}

/* A python function to flush a gdb stream.  The optional keyword
   STREAM can be used to flush a particular stream.  The default stream
   is gdb_stdout.  */

static PyObject *
gdbpy_flush (PyObject *self, PyObject *args, PyObject *kw)
{
  static char *keywords[] = {"stream", NULL };
  int stream_type = 0;

  if (! PyArg_ParseTupleAndKeywords (args, kw, "|i", keywords,
				     &stream_type))
    return NULL;

  switch (stream_type)
    {
    case 1:
      {
	gdb_flush (gdb_stderr);
	break;
      }
    case 2:
      {
	gdb_flush (gdb_stdlog);
	break;
      }
    default:
      gdb_flush (gdb_stdout);
    }

  Py_RETURN_NONE;
}

/* Return non-zero if print-stack is not "none".  */

int
gdbpy_print_python_errors_p (void)
{
  return gdbpy_should_print_stack != python_excp_none;
}

/* Print a python exception trace, print just a message, or print
   nothing and clear the python exception, depending on
   gdbpy_should_print_stack.  Only call this if a python exception is
   set.  */
void
gdbpy_print_stack (void)
{

  /* Print "none", just clear exception.  */
  if (gdbpy_should_print_stack == python_excp_none)
    {
      PyErr_Clear ();
    }
  /* Print "full" message and backtrace.  */
  else if (gdbpy_should_print_stack == python_excp_full)
    {
      PyErr_Print ();
      /* PyErr_Print doesn't necessarily end output with a newline.
	 This works because Python's stdout/stderr is fed through
	 printf_filtered.  */
      TRY
	{
	  begin_line ();
	}
      CATCH (except, RETURN_MASK_ALL)
	{
	}
      END_CATCH
    }
  /* Print "message", just error print message.  */
  else
    {
      PyObject *ptype, *pvalue, *ptraceback;
      char *msg = NULL, *type = NULL;

      PyErr_Fetch (&ptype, &pvalue, &ptraceback);

      /* Fetch the error message contained within ptype, pvalue.  */
      msg = gdbpy_exception_to_string (ptype, pvalue);
      type = gdbpy_obj_to_string (ptype);

      TRY
	{
	  if (msg == NULL)
	    {
	      /* An error occurred computing the string representation of the
		 error message.  */
	      fprintf_filtered (gdb_stderr,
				_("Error occurred computing Python error" \
				  "message.\n"));
	    }
	  else
	    fprintf_filtered (gdb_stderr, "Python Exception %s %s: \n",
			      type, msg);
	}
      CATCH (except, RETURN_MASK_ALL)
	{
	}
      END_CATCH

      Py_XDECREF (ptype);
      Py_XDECREF (pvalue);
      Py_XDECREF (ptraceback);
      xfree (msg);
    }
}



/* Return the current Progspace.
   There always is one.  */

static PyObject *
gdbpy_get_current_progspace (PyObject *unused1, PyObject *unused2)
{
  PyObject *result;

  result = pspace_to_pspace_object (current_program_space);
  if (result)
    Py_INCREF (result);
  return result;
}

/* Return a sequence holding all the Progspaces.  */

static PyObject *
gdbpy_progspaces (PyObject *unused1, PyObject *unused2)
{
  struct program_space *ps;
  PyObject *list;

  list = PyList_New (0);
  if (!list)
    return NULL;

  ALL_PSPACES (ps)
  {
    PyObject *item = pspace_to_pspace_object (ps);

    if (!item || PyList_Append (list, item) == -1)
      {
	Py_DECREF (list);
	return NULL;
      }
  }

  return list;
}



/* The "current" objfile.  This is set when gdb detects that a new
   objfile has been loaded.  It is only set for the duration of a call to
   gdbpy_source_objfile_script and gdbpy_execute_objfile_script; it is NULL
   at other times.  */
static struct objfile *gdbpy_current_objfile;

/* Set the current objfile to OBJFILE and then read FILE named FILENAME
   as Python code.  This does not throw any errors.  If an exception
   occurs python will print the traceback and clear the error indicator.
   This is the extension_language_script_ops.objfile_script_sourcer
   "method".  */

static void
gdbpy_source_objfile_script (const struct extension_language_defn *extlang,
			     struct objfile *objfile, FILE *file,
			     const char *filename)
{
  struct cleanup *cleanups;

  if (!gdb_python_initialized)
    return;

  cleanups = ensure_python_env (get_objfile_arch (objfile), current_language);
  gdbpy_current_objfile = objfile;

  python_run_simple_file (file, filename);

  do_cleanups (cleanups);
  gdbpy_current_objfile = NULL;
}

/* Set the current objfile to OBJFILE and then execute SCRIPT
   as Python code.  This does not throw any errors.  If an exception
   occurs python will print the traceback and clear the error indicator.
   This is the extension_language_script_ops.objfile_script_executor
   "method".  */

static void
gdbpy_execute_objfile_script (const struct extension_language_defn *extlang,
			      struct objfile *objfile, const char *name,
			      const char *script)
{
  struct cleanup *cleanups;

  if (!gdb_python_initialized)
    return;

  cleanups = ensure_python_env (get_objfile_arch (objfile), current_language);
  gdbpy_current_objfile = objfile;

  PyRun_SimpleString (script);

  do_cleanups (cleanups);
  gdbpy_current_objfile = NULL;
}

/* Return the current Objfile, or None if there isn't one.  */

static PyObject *
gdbpy_get_current_objfile (PyObject *unused1, PyObject *unused2)
{
  PyObject *result;

  if (! gdbpy_current_objfile)
    Py_RETURN_NONE;

  result = objfile_to_objfile_object (gdbpy_current_objfile);
  if (result)
    Py_INCREF (result);
  return result;
}

/* Return a sequence holding all the Objfiles.  */

static PyObject *
gdbpy_objfiles (PyObject *unused1, PyObject *unused2)
{
  struct objfile *objf;
  PyObject *list;

  list = PyList_New (0);
  if (!list)
    return NULL;

  ALL_OBJFILES (objf)
  {
    PyObject *item = objfile_to_objfile_object (objf);

    if (!item || PyList_Append (list, item) == -1)
      {
	Py_DECREF (list);
	return NULL;
      }
  }

  return list;
}

/* Compute the list of active python type printers and store them in
   EXT_PRINTERS->py_type_printers.  The product of this function is used by
   gdbpy_apply_type_printers, and freed by gdbpy_free_type_printers.
   This is the extension_language_ops.start_type_printers "method".  */

static void
gdbpy_start_type_printers (const struct extension_language_defn *extlang,
			   struct ext_lang_type_printers *ext_printers)
{
  struct cleanup *cleanups;
  PyObject *type_module, *func = NULL, *printers_obj = NULL;

  if (!gdb_python_initialized)
    return;

  cleanups = ensure_python_env (get_current_arch (), current_language);

  type_module = PyImport_ImportModule ("gdb.types");
  if (type_module == NULL)
    {
      gdbpy_print_stack ();
      goto done;
    }

  func = PyObject_GetAttrString (type_module, "get_type_recognizers");
  if (func == NULL)
    {
      gdbpy_print_stack ();
      goto done;
    }

  printers_obj = PyObject_CallFunctionObjArgs (func, (char *) NULL);
  if (printers_obj == NULL)
    gdbpy_print_stack ();
  else
    ext_printers->py_type_printers = printers_obj;

 done:
  Py_XDECREF (type_module);
  Py_XDECREF (func);
  do_cleanups (cleanups);
}

/* If TYPE is recognized by some type printer, store in *PRETTIED_TYPE
   a newly allocated string holding the type's replacement name, and return
   EXT_LANG_RC_OK.  The caller is responsible for freeing the string.
   If there's a Python error return EXT_LANG_RC_ERROR.
   Otherwise, return EXT_LANG_RC_NOP.
   This is the extension_language_ops.apply_type_printers "method".  */

static enum ext_lang_rc
gdbpy_apply_type_printers (const struct extension_language_defn *extlang,
			   const struct ext_lang_type_printers *ext_printers,
			   struct type *type, char **prettied_type)
{
  struct cleanup *cleanups;
  PyObject *type_obj, *type_module = NULL, *func = NULL;
  PyObject *result_obj = NULL;
  PyObject *printers_obj = ext_printers->py_type_printers;
  char *result = NULL;

  if (printers_obj == NULL)
    return EXT_LANG_RC_NOP;

  if (!gdb_python_initialized)
    return EXT_LANG_RC_NOP;

  cleanups = ensure_python_env (get_current_arch (), current_language);

  type_obj = type_to_type_object (type);
  if (type_obj == NULL)
    {
      gdbpy_print_stack ();
      goto done;
    }

  type_module = PyImport_ImportModule ("gdb.types");
  if (type_module == NULL)
    {
      gdbpy_print_stack ();
      goto done;
    }

  func = PyObject_GetAttrString (type_module, "apply_type_recognizers");
  if (func == NULL)
    {
      gdbpy_print_stack ();
      goto done;
    }

  result_obj = PyObject_CallFunctionObjArgs (func, printers_obj,
					     type_obj, (char *) NULL);
  if (result_obj == NULL)
    {
      gdbpy_print_stack ();
      goto done;
    }

  if (result_obj != Py_None)
    {
      result = python_string_to_host_string (result_obj);
      if (result == NULL)
	gdbpy_print_stack ();
    }

 done:
  Py_XDECREF (type_obj);
  Py_XDECREF (type_module);
  Py_XDECREF (func);
  Py_XDECREF (result_obj);
  do_cleanups (cleanups);
  if (result != NULL)
    *prettied_type = result;
  return result != NULL ? EXT_LANG_RC_OK : EXT_LANG_RC_ERROR;
}

/* Free the result of start_type_printers.
   This is the extension_language_ops.free_type_printers "method".  */

static void
gdbpy_free_type_printers (const struct extension_language_defn *extlang,
			  struct ext_lang_type_printers *ext_printers)
{
  struct cleanup *cleanups;
  PyObject *printers = ext_printers->py_type_printers;

  if (printers == NULL)
    return;

  if (!gdb_python_initialized)
    return;

  cleanups = ensure_python_env (get_current_arch (), current_language);
  Py_DECREF (printers);
  do_cleanups (cleanups);
}

#else /* HAVE_PYTHON */

/* Dummy implementation of the gdb "python-interactive" and "python"
   command. */

static void
python_interactive_command (char *arg, int from_tty)
{
  arg = skip_spaces (arg);
  if (arg && *arg)
    error (_("Python scripting is not supported in this copy of GDB."));
  else
    {
      struct command_line *l = get_command_line (python_control, "");
      struct cleanup *cleanups = make_cleanup_free_command_lines (&l);

      execute_control_command_untraced (l);
      do_cleanups (cleanups);
    }
}

static void
python_command (char *arg, int from_tty)
{
  python_interactive_command (arg, from_tty);
}

#endif /* HAVE_PYTHON */



/* Python load hook mechanism. */

static PyObject *solib_find_hook = NULL;

static PyObject *
gdbpy_get_solib_find_hook (PyObject *self, PyObject *args)
{
  if (solib_find_hook == NULL)
    Py_RETURN_NONE;

  Py_INCREF (solib_find_hook);
  return solib_find_hook;
}

static PyObject *
gdbpy_set_solib_find_hook (PyObject *self, PyObject *args)
{
  PyObject *new_solib_find_hook;

  if (!PyArg_ParseTuple (args, "O", &new_solib_find_hook))
    return NULL;

  if (solib_find_hook != NULL)
    {
      Py_DECREF (solib_find_hook);
      solib_find_hook = NULL;
    }

  if (new_solib_find_hook != Py_None) {
    solib_find_hook = new_solib_find_hook;
    Py_INCREF (solib_find_hook);
  }

  Py_RETURN_NONE;
}

struct lm_info_desc_ctx {
  PyObject* dict;
  int error;
};

static void
gdbpy_describe_lm_info_callback (
  void *opaque,
  const char *name,
  enum describe_lm_info_type type,
  ...)
{
  va_list args;
  PyObject* value;
  CORE_ADDR core_addr;
  struct lm_info_desc_ctx* ctx = opaque;

  if (ctx->error)
    return;

  switch (type) {
  case describe_lm_info_core_addr:
    va_start (args, type);
    core_addr = va_arg (args, CORE_ADDR);
    va_end (args);
    value = PyLong_FromUnsignedLongLong ((unsigned long long) core_addr);
    if (value == NULL)
      {
	ctx->error = 1;
	return;
      }

    make_cleanup_py_decref (value);
    if (PyDict_SetItemString (ctx->dict, name, value) == -1)
      {
	ctx->error = 1;
	return;
      }

    break;

  default:
    error (_ ("Unknown lm_info description type %d"), (int) type);
  }
}

static char *
gdbpy_invoke_solib_find_hook
  (const struct extension_language_defn *extlang,
   const char *original_name,
   struct so_list *so)
{
  const struct target_so_ops *ops;
  struct lm_info_desc_ctx ctx;
  PyObject *py_so;
  PyObject *py_ret;
  struct cleanup *cleanup;
  char* ret = NULL;

  if (!solib_find_hook)
    return NULL;

  cleanup = ensure_python_env (get_current_arch (), current_language);

  ops = solib_ops (target_gdbarch ());
  if (!ops)
    goto done;

  py_so = PyDict_New ();
  if (py_so == NULL)
    {
      gdbpy_print_stack ();
      error (_ ("Error while executing Python code."));
    }

  make_cleanup_py_decref (py_so);

  memset (&ctx, 0, sizeof (ctx));
  ctx.dict = py_so;
  if (so && so->lm_info && ops->describe_lm_info)
    ops->describe_lm_info (
      gdbpy_describe_lm_info_callback,
      &ctx,
      so->lm_info);

  if (ctx.error)
    {
      gdbpy_print_stack ();
      error (_ ("Error while describing lm_info."));
    }

  py_ret = PyObject_CallFunction (
    solib_find_hook,
    "sO",
    original_name,
    py_so);

  if (py_ret == NULL)
    {
      gdbpy_print_stack ();
      error (_ ("Error while executing Python code."));
    }

  if (py_ret != Py_None)
    {
      ret = gdbpy_obj_to_string (py_ret);
      if (ret == NULL)
	{
	  gdbpy_print_stack ();
	  error (_ ("Error while executing Python code."));
	}
    }

  make_cleanup_py_decref (py_ret);

 done:

  do_cleanups (cleanup);
  return ret;
}



/* Lists for 'set python' commands.  */

static struct cmd_list_element *user_set_python_list;
static struct cmd_list_element *user_show_python_list;

/* Function for use by 'set python' prefix command.  */

static void
user_set_python (char *args, int from_tty)
{
  help_list (user_set_python_list, "set python ", all_commands,
	     gdb_stdout);
}

/* Function for use by 'show python' prefix command.  */

static void
user_show_python (char *args, int from_tty)
{
  cmd_show_list (user_show_python_list, from_tty, "");
}

/* Initialize the Python code.  */

#ifdef HAVE_PYTHON

/* This is installed as a final cleanup and cleans up the
   interpreter.  This lets Python's 'atexit' work.  */

static void
finalize_python (void *ignore)
{
  struct active_ext_lang_state *previous_active;

  /* We don't use ensure_python_env here because if we ever ran the
     cleanup, gdb would crash -- because the cleanup calls into the
     Python interpreter, which we are about to destroy.  It seems
     clearer to make the needed calls explicitly here than to create a
     cleanup and then mysteriously discard it.  */

  /* This is only called as a final cleanup so we can assume the active
     SIGINT handler is gdb's.  We still need to tell it to notify Python.  */
  previous_active = set_active_ext_lang (&extension_language_python);

  (void) PyGILState_Ensure ();
  python_gdbarch = target_gdbarch ();
  python_language = current_language;

  Py_Finalize ();

  restore_active_ext_lang (previous_active);
}
#endif

/* Provide a prototype to silence -Wmissing-prototypes.  */
extern initialize_file_ftype _initialize_python;

void
_initialize_python (void)
{
  char *progname;
#ifdef IS_PY3K
  int i;
  size_t progsize, count;
  char *oldloc;
  wchar_t *progname_copy;
#endif

  add_com ("python-interactive", class_obscure,
	   python_interactive_command,
#ifdef HAVE_PYTHON
	   _("\
Start an interactive Python prompt.\n\
\n\
To return to GDB, type the EOF character (e.g., Ctrl-D on an empty\n\
prompt).\n\
\n\
Alternatively, a single-line Python command can be given as an\n\
argument, and if the command is an expression, the result will be\n\
printed.  For example:\n\
\n\
    (gdb) python-interactive 2 + 3\n\
    5\n\
")
#else /* HAVE_PYTHON */
	   _("\
Start a Python interactive prompt.\n\
\n\
Python scripting is not supported in this copy of GDB.\n\
This command is only a placeholder.")
#endif /* HAVE_PYTHON */
	   );
  add_com_alias ("pi", "python-interactive", class_obscure, 1);

  add_com ("python", class_obscure, python_command,
#ifdef HAVE_PYTHON
	   _("\
Evaluate a Python command.\n\
\n\
The command can be given as an argument, for instance:\n\
\n\
    python print 23\n\
\n\
If no argument is given, the following lines are read and used\n\
as the Python commands.  Type a line containing \"end\" to indicate\n\
the end of the command.")
#else /* HAVE_PYTHON */
	   _("\
Evaluate a Python command.\n\
\n\
Python scripting is not supported in this copy of GDB.\n\
This command is only a placeholder.")
#endif /* HAVE_PYTHON */
	   );
  add_com_alias ("py", "python", class_obscure, 1);

  /* Add set/show python print-stack.  */
  add_prefix_cmd ("python", no_class, user_show_python,
		  _("Prefix command for python preference settings."),
		  &user_show_python_list, "show python ", 0,
		  &showlist);

  add_prefix_cmd ("python", no_class, user_set_python,
		  _("Prefix command for python preference settings."),
		  &user_set_python_list, "set python ", 0,
		  &setlist);

  add_setshow_enum_cmd ("print-stack", no_class, python_excp_enums,
			&gdbpy_should_print_stack, _("\
Set mode for Python stack dump on error."), _("\
Show the mode of Python stack printing on error."), _("\
none  == no stack or message will be printed.\n\
full == a message and a stack will be printed.\n\
message == an error message without a stack will be printed."),
			NULL, NULL,
			&user_set_python_list,
			&user_show_python_list);

#ifdef HAVE_PYTHON
#ifdef WITH_PYTHON_PATH
  /* Work around problem where python gets confused about where it is,
     and then can't find its libraries, etc.
     NOTE: Python assumes the following layout:
     /foo/bin/python
     /foo/lib/pythonX.Y/...
     This must be done before calling Py_Initialize.  */
  progname = concat (ldirname (python_libdir), SLASH_STRING, "bin",
		     SLASH_STRING, "python", NULL);
#ifdef IS_PY3K
  oldloc = setlocale (LC_ALL, NULL);
  setlocale (LC_ALL, "");
  progsize = strlen (progname);
  if (progsize == (size_t) -1)
    {
      fprintf (stderr, "Could not convert python path to string\n");
      return;
    }
  progname_copy = PyMem_Malloc ((progsize + 1) * sizeof (wchar_t));
  if (!progname_copy)
    {
      fprintf (stderr, "out of memory\n");
      return;
    }
  count = mbstowcs (progname_copy, progname, progsize + 1);
  if (count == (size_t) -1)
    {
      fprintf (stderr, "Could not convert python path to string\n");
      return;
    }
  setlocale (LC_ALL, oldloc);

  /* Note that Py_SetProgramName expects the string it is passed to
     remain alive for the duration of the program's execution, so
     it is not freed after this call.  */
  Py_SetProgramName (progname_copy);
#else
  Py_SetProgramName (progname);
#endif
#endif

  Py_Initialize ();
  PyEval_InitThreads ();

#ifdef IS_PY3K
  gdb_module = PyModule_Create (&python_GdbModuleDef);
  /* Add _gdb module to the list of known built-in modules.  */
  _PyImport_FixupBuiltin (gdb_module, "_gdb");
#else
  gdb_module = Py_InitModule ("_gdb", python_GdbMethods);
#endif
  if (gdb_module == NULL)
    goto fail;

  /* The casts to (char*) are for python 2.4.  */
  if (PyModule_AddStringConstant (gdb_module, "VERSION", (char*) version) < 0
      || PyModule_AddStringConstant (gdb_module, "HOST_CONFIG",
				     (char*) host_name) < 0
      || PyModule_AddStringConstant (gdb_module, "TARGET_CONFIG",
				     (char*) target_name) < 0)
    goto fail;

  /* Add stream constants.  */
  if (PyModule_AddIntConstant (gdb_module, "STDOUT", 0) < 0
      || PyModule_AddIntConstant (gdb_module, "STDERR", 1) < 0
      || PyModule_AddIntConstant (gdb_module, "STDLOG", 2) < 0)
    goto fail;

  gdbpy_gdb_error = PyErr_NewException ("gdb.error", PyExc_RuntimeError, NULL);
  if (gdbpy_gdb_error == NULL
      || gdb_pymodule_addobject (gdb_module, "error", gdbpy_gdb_error) < 0)
    goto fail;

  gdbpy_gdb_memory_error = PyErr_NewException ("gdb.MemoryError",
					       gdbpy_gdb_error, NULL);
  if (gdbpy_gdb_memory_error == NULL
      || gdb_pymodule_addobject (gdb_module, "MemoryError",
				 gdbpy_gdb_memory_error) < 0)
    goto fail;

  gdbpy_gdberror_exc = PyErr_NewException ("gdb.GdbError", NULL, NULL);
  if (gdbpy_gdberror_exc == NULL
      || gdb_pymodule_addobject (gdb_module, "GdbError",
				 gdbpy_gdberror_exc) < 0)
    goto fail;

  gdbpy_initialize_gdb_readline ();

  if (gdbpy_initialize_auto_load () < 0
      || gdbpy_initialize_values () < 0
      || gdbpy_initialize_frames () < 0
      || gdbpy_initialize_commands () < 0
      || gdbpy_initialize_symbols () < 0
      || gdbpy_initialize_symtabs () < 0
      || gdbpy_initialize_blocks () < 0
      || gdbpy_initialize_functions () < 0
      || gdbpy_initialize_parameters () < 0
      || gdbpy_initialize_types () < 0
      || gdbpy_initialize_pspace () < 0
      || gdbpy_initialize_objfile () < 0
      || gdbpy_initialize_breakpoints () < 0
      || gdbpy_initialize_finishbreakpoints () < 0
      || gdbpy_initialize_lazy_string () < 0
      || gdbpy_initialize_linetable () < 0
      || gdbpy_initialize_thread () < 0
      || gdbpy_initialize_inferior () < 0
      || gdbpy_initialize_events () < 0
      || gdbpy_initialize_eventregistry () < 0
      || gdbpy_initialize_py_events () < 0
      || gdbpy_initialize_event () < 0
      || gdbpy_initialize_stop_event () < 0
      || gdbpy_initialize_signal_event () < 0
      || gdbpy_initialize_breakpoint_event () < 0
      || gdbpy_initialize_continue_event () < 0
      || gdbpy_initialize_inferior_call_pre_event () < 0
      || gdbpy_initialize_inferior_call_post_event () < 0
      || gdbpy_initialize_register_changed_event () < 0
      || gdbpy_initialize_memory_changed_event () < 0
      || gdbpy_initialize_solib_about_to_search_event () < 0
      || gdbpy_initialize_exited_event () < 0
      || gdbpy_initialize_thread_event () < 0
      || gdbpy_initialize_new_objfile_event ()  < 0
      || gdbpy_initialize_clear_objfiles_event ()  < 0
      || gdbpy_initialize_arch () < 0
      || gdbpy_initialize_xmethods () < 0
      || gdbpy_initialize_unwind () < 0)
    goto fail;

  gdbpy_to_string_cst = PyString_FromString ("to_string");
  if (gdbpy_to_string_cst == NULL)
    goto fail;
  gdbpy_children_cst = PyString_FromString ("children");
  if (gdbpy_children_cst == NULL)
    goto fail;
  gdbpy_display_hint_cst = PyString_FromString ("display_hint");
  if (gdbpy_display_hint_cst == NULL)
    goto fail;
  gdbpy_doc_cst = PyString_FromString ("__doc__");
  if (gdbpy_doc_cst == NULL)
    goto fail;
  gdbpy_enabled_cst = PyString_FromString ("enabled");
  if (gdbpy_enabled_cst == NULL)
    goto fail;
  gdbpy_value_cst = PyString_FromString ("value");
  if (gdbpy_value_cst == NULL)
    goto fail;

  /* Release the GIL while gdb runs.  */
  PyThreadState_Swap (NULL);
  PyEval_ReleaseLock ();

  make_final_cleanup (finalize_python, NULL);

  gdb_python_initialized = 1;
  return;

 fail:
  gdbpy_print_stack ();
  /* Do not set 'gdb_python_initialized'.  */
  return;

#endif /* HAVE_PYTHON */
}

#ifdef HAVE_PYTHON

/* Perform the remaining python initializations.
   These must be done after GDB is at least mostly initialized.
   E.g., The "info pretty-printer" command needs the "info" prefix
   command installed.
   This is the extension_language_ops.finish_initialization "method".  */

static void
gdbpy_finish_initialization (const struct extension_language_defn *extlang)
{
  PyObject *m;
  char *gdb_pythondir;
  PyObject *sys_path;
  struct cleanup *cleanup;

  cleanup = ensure_python_env (get_current_arch (), current_language);

  /* Add the initial data-directory to sys.path.  */

  gdb_pythondir = concat (gdb_datadir, SLASH_STRING, "python", NULL);
  make_cleanup (xfree, gdb_pythondir);

  sys_path = PySys_GetObject ("path");

  /* If sys.path is not defined yet, define it first.  */
  if (!(sys_path && PyList_Check (sys_path)))
    {
#ifdef IS_PY3K
      PySys_SetPath (L"");
#else
      PySys_SetPath ("");
#endif
      sys_path = PySys_GetObject ("path");
    }
  if (sys_path && PyList_Check (sys_path))
    {
      PyObject *pythondir;
      int err;

      pythondir = PyString_FromString (gdb_pythondir);
      if (pythondir == NULL)
	goto fail;

      err = PyList_Insert (sys_path, 0, pythondir);
      Py_DECREF (pythondir);
      if (err)
	goto fail;
    }
  else
    goto fail;

  /* Import the gdb module to finish the initialization, and
     add it to __main__ for convenience.  */
  m = PyImport_AddModule ("__main__");
  if (m == NULL)
    goto fail;

  gdb_python_module = PyImport_ImportModule ("gdb");
  if (gdb_python_module == NULL)
    {
      gdbpy_print_stack ();
      /* This is passed in one call to warning so that blank lines aren't
	 inserted between each line of text.  */
      warning (_("\n"
		 "Could not load the Python gdb module from `%s'.\n"
		 "Limited Python support is available from the _gdb module.\n"
		 "Suggest passing --data-directory=/path/to/gdb/data-directory.\n"),
		 gdb_pythondir);
      do_cleanups (cleanup);
      return;
    }

  if (gdb_pymodule_addobject (m, "gdb", gdb_python_module) < 0)
    goto fail;

  /* Keep the reference to gdb_python_module since it is in a global
     variable.  */

  do_cleanups (cleanup);
  return;

 fail:
  gdbpy_print_stack ();
  warning (_("internal error: Unhandled Python exception"));
  do_cleanups (cleanup);
}

/* Return non-zero if Python has successfully initialized.
   This is the extension_languages_ops.initialized "method".  */

static int
gdbpy_initialized (const struct extension_language_defn *extlang)
{
  return gdb_python_initialized;
}

#endif /* HAVE_PYTHON */



#ifdef HAVE_PYTHON

PyMethodDef python_GdbMethods[] =
{
  { "history", gdbpy_history, METH_VARARGS,
    "Get a value from history" },
  { "execute", (PyCFunction) execute_gdb_command, METH_VARARGS | METH_KEYWORDS,
    "execute (command [, from_tty] [, to_string]) -> [String]\n\
Evaluate command, a string, as a gdb CLI command.  Optionally returns\n\
a Python String containing the output of the command if to_string is\n\
set to True." },
  { "parameter", gdbpy_parameter, METH_VARARGS,
    "Return a gdb parameter's value" },

  { "breakpoints", gdbpy_breakpoints, METH_NOARGS,
    "Return a tuple of all breakpoint objects" },

  { "default_visualizer", gdbpy_default_visualizer, METH_VARARGS,
    "Find the default visualizer for a Value." },

  { "current_progspace", gdbpy_get_current_progspace, METH_NOARGS,
    "Return the current Progspace." },
  { "progspaces", gdbpy_progspaces, METH_NOARGS,
    "Return a sequence of all progspaces." },

  { "current_objfile", gdbpy_get_current_objfile, METH_NOARGS,
    "Return the current Objfile being loaded, or None." },
  { "objfiles", gdbpy_objfiles, METH_NOARGS,
    "Return a sequence of all loaded objfiles." },

  { "newest_frame", gdbpy_newest_frame, METH_NOARGS,
    "newest_frame () -> gdb.Frame.\n\
Return the newest frame object." },
  { "selected_frame", gdbpy_selected_frame, METH_NOARGS,
    "selected_frame () -> gdb.Frame.\n\
Return the selected frame object." },
  { "frame_stop_reason_string", gdbpy_frame_stop_reason_string, METH_VARARGS,
    "stop_reason_string (Integer) -> String.\n\
Return a string explaining unwind stop reason." },

  { "lookup_type", (PyCFunction) gdbpy_lookup_type,
    METH_VARARGS | METH_KEYWORDS,
    "lookup_type (name [, block]) -> type\n\
Return a Type corresponding to the given name." },
  { "lookup_symbol", (PyCFunction) gdbpy_lookup_symbol,
    METH_VARARGS | METH_KEYWORDS,
    "lookup_symbol (name [, block] [, domain]) -> (symbol, is_field_of_this)\n\
Return a tuple with the symbol corresponding to the given name (or None) and\n\
a boolean indicating if name is a field of the current implied argument\n\
`this' (when the current language is object-oriented)." },
  { "lookup_global_symbol", (PyCFunction) gdbpy_lookup_global_symbol,
    METH_VARARGS | METH_KEYWORDS,
    "lookup_global_symbol (name [, domain]) -> symbol\n\
Return the symbol corresponding to the given name (or None)." },

  { "lookup_objfile", (PyCFunction) gdbpy_lookup_objfile,
    METH_VARARGS | METH_KEYWORDS,
    "lookup_objfile (name, [by_build_id]) -> objfile\n\
Look up the specified objfile.\n\
If by_build_id is True, the objfile is looked up by using name\n\
as its build id." },

  { "block_for_pc", gdbpy_block_for_pc, METH_VARARGS,
    "Return the block containing the given pc value, or None." },
  { "solib_name", gdbpy_solib_name, METH_VARARGS,
    "solib_name (Long) -> String.\n\
Return the name of the shared library holding a given address, or None." },
  { "decode_line", gdbpy_decode_line, METH_VARARGS,
    "decode_line (String) -> Tuple.  Decode a string argument the way\n\
that 'break' or 'edit' does.  Return a tuple containing two elements.\n\
The first element contains any unparsed portion of the String parameter\n\
(or None if the string was fully parsed).  The second element contains\n\
a tuple that contains all the locations that match, represented as\n\
gdb.Symtab_and_line objects (or None)."},
  { "parse_and_eval", gdbpy_parse_and_eval, METH_VARARGS,
    "parse_and_eval (String) -> Value.\n\
Parse String as an expression, evaluate it, and return the result as a Value."
  },
  { "find_pc_line", gdbpy_find_pc_line, METH_VARARGS,
    "find_pc_line (pc) -> Symtab_and_line.\n\
Return the gdb.Symtab_and_line object corresponding to the pc value." },

  { "post_event", gdbpy_post_event, METH_VARARGS,
    "Post an event into gdb's event loop." },

  { "target_charset", gdbpy_target_charset, METH_NOARGS,
    "target_charset () -> string.\n\
Return the name of the current target charset." },
  { "target_wide_charset", gdbpy_target_wide_charset, METH_NOARGS,
    "target_wide_charset () -> string.\n\
Return the name of the current target wide charset." },

  { "string_to_argv", gdbpy_string_to_argv, METH_VARARGS,
    "string_to_argv (String) -> Array.\n\
Parse String and return an argv-like array.\n\
Arguments are separate by spaces and may be quoted."
  },
  { "write", (PyCFunction)gdbpy_write, METH_VARARGS | METH_KEYWORDS,
    "Write a string using gdb's filtered stream." },
  { "flush", (PyCFunction)gdbpy_flush, METH_VARARGS | METH_KEYWORDS,
    "Flush gdb's filtered stdout stream." },
  { "selected_thread", gdbpy_selected_thread, METH_NOARGS,
    "selected_thread () -> gdb.InferiorThread.\n\
Return the selected thread object." },
  { "selected_inferior", gdbpy_selected_inferior, METH_NOARGS,
    "selected_inferior () -> gdb.Inferior.\n\
Return the selected inferior object." },
  { "inferiors", gdbpy_inferiors, METH_NOARGS,
    "inferiors () -> (gdb.Inferior, ...).\n\
Return a tuple containing all inferiors." },
  { "get_solib_find_hook", gdbpy_get_solib_find_hook, METH_NOARGS,
    "Get the current solib find hook." },
  { "set_solib_find_hook", gdbpy_set_solib_find_hook, METH_VARARGS,
    "Get the current solib find hook." },
  {NULL, NULL, 0, NULL}
};

#ifdef IS_PY3K
struct PyModuleDef python_GdbModuleDef =
{
  PyModuleDef_HEAD_INIT,
  "_gdb",
  NULL,
  -1,
  python_GdbMethods,
  NULL,
  NULL,
  NULL,
  NULL
};
#endif
#endif /* HAVE_PYTHON */<|MERGE_RESOLUTION|>--- conflicted
+++ resolved
@@ -198,13 +198,9 @@
   gdbpy_free_xmethod_worker_data,
   gdbpy_get_matching_xmethod_workers,
   gdbpy_get_xmethod_arg_types,
-<<<<<<< HEAD
+  gdbpy_get_xmethod_result_type,
   gdbpy_invoke_xmethod,
-  gdbpy_invoke_solib_find_hook,
-=======
-  gdbpy_get_xmethod_result_type,
-  gdbpy_invoke_xmethod
->>>>>>> 4bc0608a
+  gdbpy_invoke_solib_find_hook
 };
 
 /* Architecture and language to be used in callbacks from

/* Low level interface to ptrace, for the remote server for GDB.
   Copyright (C) 1995-2015 Free Software Foundation, Inc.

   This file is part of GDB.

   This program is free software; you can redistribute it and/or modify
   it under the terms of the GNU General Public License as published by
   the Free Software Foundation; either version 3 of the License, or
   (at your option) any later version.

   This program is distributed in the hope that it will be useful,
   but WITHOUT ANY WARRANTY; without even the implied warranty of
   MERCHANTABILITY or FITNESS FOR A PARTICULAR PURPOSE.  See the
   GNU General Public License for more details.

   You should have received a copy of the GNU General Public License
   along with this program.  If not, see <http://www.gnu.org/licenses/>.  */

#include "server.h"
#include "linux-low.h"
#include "nat/linux-osdata.h"
#include "agent.h"
#include "tdesc.h"

#include "nat/linux-nat.h"
#include "nat/linux-waitpid.h"
#include "gdb_wait.h"
#include <sys/ptrace.h>
#include "nat/linux-ptrace.h"
#include "nat/linux-procfs.h"
#include "nat/linux-personality.h"
#include <signal.h>
#include <sys/ioctl.h>
#include <fcntl.h>
#include <unistd.h>
#include <sys/syscall.h>
#include <sched.h>
#include <ctype.h>
#include <pwd.h>
#include <sys/types.h>
#include <dirent.h>
#include <sys/stat.h>
#include <sys/vfs.h>
#include <sys/uio.h>
#include "filestuff.h"
#include "tracepoint.h"
#include "hostio.h"
#ifndef ELFMAG0
/* Don't include <linux/elf.h> here.  If it got included by gdb_proc_service.h
   then ELFMAG0 will have been defined.  If it didn't get included by
   gdb_proc_service.h then including it will likely introduce a duplicate
   definition of elf_fpregset_t.  */
#include <elf.h>
#endif
#include "nat/linux-namespaces.h"

#ifdef __ANDROID__
/* Discard above warning on Android, which has buggy NDK headers.  */
#include <linux/elf.h>
#undef HAVE_ELF32_AUXV_T
#undef HAVE_ELF64_AUXV_T
#endif

#ifndef SPUFS_MAGIC
#define SPUFS_MAGIC 0x23c9b64e
#endif

#ifdef HAVE_PERSONALITY
# include <sys/personality.h>
# if !HAVE_DECL_ADDR_NO_RANDOMIZE
#  define ADDR_NO_RANDOMIZE 0x0040000
# endif
#endif

#ifndef O_LARGEFILE
#define O_LARGEFILE 0
#endif

#ifndef W_STOPCODE
#define W_STOPCODE(sig) ((sig) << 8 | 0x7f)
#endif

/* This is the kernel's hard limit.  Not to be confused with
   SIGRTMIN.  */
#ifndef __SIGRTMIN
#define __SIGRTMIN 32
#endif

/* Some targets did not define these ptrace constants from the start,
   so gdbserver defines them locally here.  In the future, these may
   be removed after they are added to asm/ptrace.h.  */
#if !(defined(PT_TEXT_ADDR) \
      || defined(PT_DATA_ADDR) \
      || defined(PT_TEXT_END_ADDR))
#if defined(__mcoldfire__)
/* These are still undefined in 3.10 kernels.  */
#define PT_TEXT_ADDR 49*4
#define PT_DATA_ADDR 50*4
#define PT_TEXT_END_ADDR  51*4
/* BFIN already defines these since at least 2.6.32 kernels.  */
#elif defined(BFIN)
#define PT_TEXT_ADDR 220
#define PT_TEXT_END_ADDR 224
#define PT_DATA_ADDR 228
/* These are still undefined in 3.10 kernels.  */
#elif defined(__TMS320C6X__)
#define PT_TEXT_ADDR     (0x10000*4)
#define PT_DATA_ADDR     (0x10004*4)
#define PT_TEXT_END_ADDR (0x10008*4)
#endif
#endif

#ifdef HAVE_LINUX_BTRACE
# include "nat/linux-btrace.h"
# include "btrace-common.h"
#endif

#ifndef HAVE_ELF32_AUXV_T
/* Copied from glibc's elf.h.  */
typedef struct
{
  uint32_t a_type;		/* Entry type */
  union
    {
      uint32_t a_val;		/* Integer value */
      /* We use to have pointer elements added here.  We cannot do that,
	 though, since it does not work when using 32-bit definitions
	 on 64-bit platforms and vice versa.  */
    } a_un;
} Elf32_auxv_t;
#endif

#ifndef HAVE_ELF64_AUXV_T
/* Copied from glibc's elf.h.  */
typedef struct
{
  uint64_t a_type;		/* Entry type */
  union
    {
      uint64_t a_val;		/* Integer value */
      /* We use to have pointer elements added here.  We cannot do that,
	 though, since it does not work when using 32-bit definitions
	 on 64-bit platforms and vice versa.  */
    } a_un;
} Elf64_auxv_t;
#endif

/* LWP accessors.  */

/* See nat/linux-nat.h.  */

ptid_t
ptid_of_lwp (struct lwp_info *lwp)
{
  return ptid_of (get_lwp_thread (lwp));
}

/* See nat/linux-nat.h.  */

void
lwp_set_arch_private_info (struct lwp_info *lwp,
			   struct arch_lwp_info *info)
{
  lwp->arch_private = info;
}

/* See nat/linux-nat.h.  */

struct arch_lwp_info *
lwp_arch_private_info (struct lwp_info *lwp)
{
  return lwp->arch_private;
}

/* See nat/linux-nat.h.  */

int
lwp_is_stopped (struct lwp_info *lwp)
{
  return lwp->stopped;
}

/* See nat/linux-nat.h.  */

enum target_stop_reason
lwp_stop_reason (struct lwp_info *lwp)
{
  return lwp->stop_reason;
}

/* A list of all unknown processes which receive stop signals.  Some
   other process will presumably claim each of these as forked
   children momentarily.  */

struct simple_pid_list
{
  /* The process ID.  */
  int pid;

  /* The status as reported by waitpid.  */
  int status;

  /* Next in chain.  */
  struct simple_pid_list *next;
};
struct simple_pid_list *stopped_pids;

/* Trivial list manipulation functions to keep track of a list of new
   stopped processes.  */

static void
add_to_pid_list (struct simple_pid_list **listp, int pid, int status)
{
  struct simple_pid_list *new_pid = xmalloc (sizeof (struct simple_pid_list));

  new_pid->pid = pid;
  new_pid->status = status;
  new_pid->next = *listp;
  *listp = new_pid;
}

static int
pull_pid_from_list (struct simple_pid_list **listp, int pid, int *statusp)
{
  struct simple_pid_list **p;

  for (p = listp; *p != NULL; p = &(*p)->next)
    if ((*p)->pid == pid)
      {
	struct simple_pid_list *next = (*p)->next;

	*statusp = (*p)->status;
	xfree (*p);
	*p = next;
	return 1;
      }
  return 0;
}

enum stopping_threads_kind
  {
    /* Not stopping threads presently.  */
    NOT_STOPPING_THREADS,

    /* Stopping threads.  */
    STOPPING_THREADS,

    /* Stopping and suspending threads.  */
    STOPPING_AND_SUSPENDING_THREADS
  };

/* This is set while stop_all_lwps is in effect.  */
enum stopping_threads_kind stopping_threads = NOT_STOPPING_THREADS;

/* FIXME make into a target method?  */
int using_threads = 1;

/* True if we're presently stabilizing threads (moving them out of
   jump pads).  */
static int stabilizing_threads;

static void linux_resume_one_lwp (struct lwp_info *lwp,
				  int step, int signal, siginfo_t *info);
static void linux_resume (struct thread_resume *resume_info, size_t n);
static void stop_all_lwps (int suspend, struct lwp_info *except);
static void unstop_all_lwps (int unsuspend, struct lwp_info *except);
static int linux_wait_for_event_filtered (ptid_t wait_ptid, ptid_t filter_ptid,
					  int *wstat, int options);
static int linux_wait_for_event (ptid_t ptid, int *wstat, int options);
static struct lwp_info *add_lwp (ptid_t ptid);
static int linux_stopped_by_watchpoint (void);
static void mark_lwp_dead (struct lwp_info *lwp, int wstat);
static void proceed_all_lwps (void);
static int finish_step_over (struct lwp_info *lwp);
static int kill_lwp (unsigned long lwpid, int signo);

/* When the event-loop is doing a step-over, this points at the thread
   being stepped.  */
ptid_t step_over_bkpt;

/* True if the low target can hardware single-step.  Such targets
   don't need a BREAKPOINT_REINSERT_ADDR callback.  */

static int
can_hardware_single_step (void)
{
  return (the_low_target.breakpoint_reinsert_addr == NULL);
}

/* True if the low target supports memory breakpoints.  If so, we'll
   have a GET_PC implementation.  */

static int
supports_breakpoints (void)
{
  return (the_low_target.get_pc != NULL);
}

/* Returns true if this target can support fast tracepoints.  This
   does not mean that the in-process agent has been loaded in the
   inferior.  */

static int
supports_fast_tracepoints (void)
{
  return the_low_target.install_fast_tracepoint_jump_pad != NULL;
}

/* True if LWP is stopped in its stepping range.  */

static int
lwp_in_step_range (struct lwp_info *lwp)
{
  CORE_ADDR pc = lwp->stop_pc;

  return (pc >= lwp->step_range_start && pc < lwp->step_range_end);
}

struct pending_signals
{
  int signal;
  siginfo_t info;
  struct pending_signals *prev;
};

/* The read/write ends of the pipe registered as waitable file in the
   event loop.  */
static int linux_event_pipe[2] = { -1, -1 };

/* True if we're currently in async mode.  */
#define target_is_async_p() (linux_event_pipe[0] != -1)

static void send_sigstop (struct lwp_info *lwp);
static void wait_for_sigstop (void);

/* Return non-zero if HEADER is a 64-bit ELF file.  */

static int
elf_64_header_p (const Elf64_Ehdr *header, unsigned int *machine)
{
  if (header->e_ident[EI_MAG0] == ELFMAG0
      && header->e_ident[EI_MAG1] == ELFMAG1
      && header->e_ident[EI_MAG2] == ELFMAG2
      && header->e_ident[EI_MAG3] == ELFMAG3)
    {
      *machine = header->e_machine;
      return header->e_ident[EI_CLASS] == ELFCLASS64;

    }
  *machine = EM_NONE;
  return -1;
}

/* Return non-zero if FILE is a 64-bit ELF file,
   zero if the file is not a 64-bit ELF file,
   and -1 if the file is not accessible or doesn't exist.  */

static int
elf_64_file_p (const char *file, unsigned int *machine)
{
  Elf64_Ehdr header;
  int fd;

  fd = open (file, O_RDONLY);
  if (fd < 0)
    return -1;

  if (read (fd, &header, sizeof (header)) != sizeof (header))
    {
      close (fd);
      return 0;
    }
  close (fd);

  return elf_64_header_p (&header, machine);
}

/* Accepts an integer PID; Returns true if the executable PID is
   running is a 64-bit ELF file..  */

int
linux_pid_exe_is_elf_64_file (int pid, unsigned int *machine)
{
  char file[PATH_MAX];

  sprintf (file, "/proc/%d/exe", pid);
  return elf_64_file_p (file, machine);
}

static void
delete_lwp (struct lwp_info *lwp)
{
  struct thread_info *thr = get_lwp_thread (lwp);

  if (debug_threads)
    debug_printf ("deleting %ld\n", lwpid_of (thr));

  remove_thread (thr);
  free (lwp->arch_private);
  free (lwp);
}

/* Add a process to the common process list, and set its private
   data.  */

static struct process_info *
linux_add_process (int pid, int attached)
{
  struct process_info *proc;

  proc = add_process (pid, attached);
  proc->priv = xcalloc (1, sizeof (*proc->priv));

  /* Set the arch when the first LWP stops.  */
  proc->priv->new_inferior = 1;

  if (the_low_target.new_process != NULL)
    proc->priv->arch_private = the_low_target.new_process ();

  return proc;
}

static CORE_ADDR get_pc (struct lwp_info *lwp);

/* Handle a GNU/Linux extended wait response.  If we see a clone
   event, we need to add the new LWP to our list (and return 0 so as
   not to report the trap to higher layers).  */

static int
handle_extended_wait (struct lwp_info *event_lwp, int wstat)
{
  int event = linux_ptrace_get_extended_event (wstat);
  struct thread_info *event_thr = get_lwp_thread (event_lwp);
  struct lwp_info *new_lwp;

  if ((event == PTRACE_EVENT_FORK) || (event == PTRACE_EVENT_VFORK)
      || (event == PTRACE_EVENT_CLONE))
    {
      ptid_t ptid;
      unsigned long new_pid;
      int ret, status;

      /* Get the pid of the new lwp.  */
      ptrace (PTRACE_GETEVENTMSG, lwpid_of (event_thr), (PTRACE_TYPE_ARG3) 0,
	      &new_pid);

      /* If we haven't already seen the new PID stop, wait for it now.  */
      if (!pull_pid_from_list (&stopped_pids, new_pid, &status))
	{
	  /* The new child has a pending SIGSTOP.  We can't affect it until it
	     hits the SIGSTOP, but we're already attached.  */

	  ret = my_waitpid (new_pid, &status, __WALL);

	  if (ret == -1)
	    perror_with_name ("waiting for new child");
	  else if (ret != new_pid)
	    warning ("wait returned unexpected PID %d", ret);
	  else if (!WIFSTOPPED (status))
	    warning ("wait returned unexpected status 0x%x", status);
	}

      if (event == PTRACE_EVENT_FORK || event == PTRACE_EVENT_VFORK)
	{
	  struct process_info *parent_proc;
	  struct process_info *child_proc;
	  struct lwp_info *child_lwp;
	  struct thread_info *child_thr;
	  struct target_desc *tdesc;

	  ptid = ptid_build (new_pid, new_pid, 0);

	  if (debug_threads)
	    {
	      debug_printf ("HEW: Got fork event from LWP %ld, "
			    "new child is %d\n",
			    ptid_get_lwp (ptid_of (event_thr)),
			    ptid_get_pid (ptid));
	    }

	  /* Add the new process to the tables and clone the breakpoint
	     lists of the parent.  We need to do this even if the new process
	     will be detached, since we will need the process object and the
	     breakpoints to remove any breakpoints from memory when we
	     detach, and the client side will access registers.  */
	  child_proc = linux_add_process (new_pid, 0);
	  gdb_assert (child_proc != NULL);
	  child_lwp = add_lwp (ptid);
	  gdb_assert (child_lwp != NULL);
	  child_lwp->stopped = 1;
	  child_lwp->must_set_ptrace_flags = 1;
	  child_lwp->status_pending_p = 0;
	  child_thr = get_lwp_thread (child_lwp);
	  child_thr->last_resume_kind = resume_stop;
	  parent_proc = get_thread_process (event_thr);
	  child_proc->attached = parent_proc->attached;
	  clone_all_breakpoints (&child_proc->breakpoints,
				 &child_proc->raw_breakpoints,
				 parent_proc->breakpoints);

	  tdesc = xmalloc (sizeof (struct target_desc));
	  copy_target_description (tdesc, parent_proc->tdesc);
	  child_proc->tdesc = tdesc;

	  /* Clone arch-specific process data.  */
	  if (the_low_target.new_fork != NULL)
	    the_low_target.new_fork (parent_proc, child_proc);

	  /* Save fork info in the parent thread.  */
	  if (event == PTRACE_EVENT_FORK)
	    event_lwp->waitstatus.kind = TARGET_WAITKIND_FORKED;
	  else if (event == PTRACE_EVENT_VFORK)
	    event_lwp->waitstatus.kind = TARGET_WAITKIND_VFORKED;

	  event_lwp->waitstatus.value.related_pid = ptid;

	  /* The status_pending field contains bits denoting the
	     extended event, so when the pending event is handled,
	     the handler will look at lwp->waitstatus.  */
	  event_lwp->status_pending_p = 1;
	  event_lwp->status_pending = wstat;

	  /* Report the event.  */
	  return 0;
	}

      if (debug_threads)
	debug_printf ("HEW: Got clone event "
		      "from LWP %ld, new child is LWP %ld\n",
		      lwpid_of (event_thr), new_pid);

      ptid = ptid_build (pid_of (event_thr), new_pid, 0);
      new_lwp = add_lwp (ptid);

      /* Either we're going to immediately resume the new thread
	 or leave it stopped.  linux_resume_one_lwp is a nop if it
	 thinks the thread is currently running, so set this first
	 before calling linux_resume_one_lwp.  */
      new_lwp->stopped = 1;

     /* If we're suspending all threads, leave this one suspended
	too.  */
      if (stopping_threads == STOPPING_AND_SUSPENDING_THREADS)
	new_lwp->suspended = 1;

      /* Normally we will get the pending SIGSTOP.  But in some cases
	 we might get another signal delivered to the group first.
	 If we do get another signal, be sure not to lose it.  */
      if (WSTOPSIG (status) != SIGSTOP)
	{
	  new_lwp->stop_expected = 1;
	  new_lwp->status_pending_p = 1;
	  new_lwp->status_pending = status;
	}

      /* Don't report the event.  */
      return 1;
    }
  else if (event == PTRACE_EVENT_VFORK_DONE)
    {
      event_lwp->waitstatus.kind = TARGET_WAITKIND_VFORK_DONE;

      /* Report the event.  */
      return 0;
    }

  internal_error (__FILE__, __LINE__, _("unknown ptrace event %d"), event);
}

/* Return the PC as read from the regcache of LWP, without any
   adjustment.  */

static CORE_ADDR
get_pc (struct lwp_info *lwp)
{
  struct thread_info *saved_thread;
  struct regcache *regcache;
  CORE_ADDR pc;

  if (the_low_target.get_pc == NULL)
    return 0;

  saved_thread = current_thread;
  current_thread = get_lwp_thread (lwp);

  regcache = get_thread_regcache (current_thread, 1);
  pc = (*the_low_target.get_pc) (regcache);

  if (debug_threads)
    debug_printf ("pc is 0x%lx\n", (long) pc);

  current_thread = saved_thread;
  return pc;
}

/* This function should only be called if LWP got a SIGTRAP.
   The SIGTRAP could mean several things.

   On i386, where decr_pc_after_break is non-zero:

   If we were single-stepping this process using PTRACE_SINGLESTEP, we
   will get only the one SIGTRAP.  The value of $eip will be the next
   instruction.  If the instruction we stepped over was a breakpoint,
   we need to decrement the PC.

   If we continue the process using PTRACE_CONT, we will get a
   SIGTRAP when we hit a breakpoint.  The value of $eip will be
   the instruction after the breakpoint (i.e. needs to be
   decremented).  If we report the SIGTRAP to GDB, we must also
   report the undecremented PC.  If the breakpoint is removed, we
   must resume at the decremented PC.

   On a non-decr_pc_after_break machine with hardware or kernel
   single-step:

   If we either single-step a breakpoint instruction, or continue and
   hit a breakpoint instruction, our PC will point at the breakpoint
   instruction.  */

static int
check_stopped_by_breakpoint (struct lwp_info *lwp)
{
  CORE_ADDR pc;
  CORE_ADDR sw_breakpoint_pc;
  struct thread_info *saved_thread;
#if USE_SIGTRAP_SIGINFO
  siginfo_t siginfo;
#endif

  if (the_low_target.get_pc == NULL)
    return 0;

  pc = get_pc (lwp);
  sw_breakpoint_pc = pc - the_low_target.decr_pc_after_break;

  /* breakpoint_at reads from the current thread.  */
  saved_thread = current_thread;
  current_thread = get_lwp_thread (lwp);

#if USE_SIGTRAP_SIGINFO
  if (ptrace (PTRACE_GETSIGINFO, lwpid_of (current_thread),
	      (PTRACE_TYPE_ARG3) 0, &siginfo) == 0)
    {
      if (siginfo.si_signo == SIGTRAP)
	{
	  if (siginfo.si_code == GDB_ARCH_TRAP_BRKPT)
	    {
	      if (debug_threads)
		{
		  struct thread_info *thr = get_lwp_thread (lwp);

		  debug_printf ("CSBB: %s stopped by software breakpoint\n",
				target_pid_to_str (ptid_of (thr)));
		}

	      /* Back up the PC if necessary.  */
	      if (pc != sw_breakpoint_pc)
		{
		  struct regcache *regcache
		    = get_thread_regcache (current_thread, 1);
		  (*the_low_target.set_pc) (regcache, sw_breakpoint_pc);
		}

	      lwp->stop_pc = sw_breakpoint_pc;
	      lwp->stop_reason = TARGET_STOPPED_BY_SW_BREAKPOINT;
	      current_thread = saved_thread;
	      return 1;
	    }
	  else if (siginfo.si_code == TRAP_HWBKPT)
	    {
	      if (debug_threads)
		{
		  struct thread_info *thr = get_lwp_thread (lwp);

		  debug_printf ("CSBB: %s stopped by hardware "
				"breakpoint/watchpoint\n",
				target_pid_to_str (ptid_of (thr)));
		}

	      lwp->stop_pc = pc;
	      lwp->stop_reason = TARGET_STOPPED_BY_HW_BREAKPOINT;
	      current_thread = saved_thread;
	      return 1;
	    }
	  else if (siginfo.si_code == TRAP_TRACE)
	    {
	      if (debug_threads)
		{
		  struct thread_info *thr = get_lwp_thread (lwp);

		  debug_printf ("CSBB: %s stopped by trace\n",
				target_pid_to_str (ptid_of (thr)));
		}
	    }
	}
    }
#else
  /* We may have just stepped a breakpoint instruction.  E.g., in
     non-stop mode, GDB first tells the thread A to step a range, and
     then the user inserts a breakpoint inside the range.  In that
     case we need to report the breakpoint PC.  */
  if ((!lwp->stepping || lwp->stop_pc == sw_breakpoint_pc)
      && (*the_low_target.breakpoint_at) (sw_breakpoint_pc))
    {
      if (debug_threads)
	{
	  struct thread_info *thr = get_lwp_thread (lwp);

	  debug_printf ("CSBB: %s stopped by software breakpoint\n",
			target_pid_to_str (ptid_of (thr)));
	}

      /* Back up the PC if necessary.  */
      if (pc != sw_breakpoint_pc)
        {
	  struct regcache *regcache
	    = get_thread_regcache (current_thread, 1);
	  (*the_low_target.set_pc) (regcache, sw_breakpoint_pc);
	}

      lwp->stop_pc = sw_breakpoint_pc;
      lwp->stop_reason = TARGET_STOPPED_BY_SW_BREAKPOINT;
      current_thread = saved_thread;
      return 1;
    }

  if (hardware_breakpoint_inserted_here (pc))
    {
      if (debug_threads)
	{
	  struct thread_info *thr = get_lwp_thread (lwp);

	  debug_printf ("CSBB: %s stopped by hardware breakpoint\n",
			target_pid_to_str (ptid_of (thr)));
	}

      lwp->stop_pc = pc;
      lwp->stop_reason = TARGET_STOPPED_BY_HW_BREAKPOINT;
      current_thread = saved_thread;
      return 1;
    }
#endif

  current_thread = saved_thread;
  return 0;
}

static struct lwp_info *
add_lwp (ptid_t ptid)
{
  struct lwp_info *lwp;

  lwp = (struct lwp_info *) xmalloc (sizeof (*lwp));
  memset (lwp, 0, sizeof (*lwp));

  if (the_low_target.new_thread != NULL)
    the_low_target.new_thread (lwp);

  lwp->thread = add_thread (ptid, lwp);

  return lwp;
}

/* Start an inferior process and returns its pid.
   ALLARGS is a vector of program-name and args. */

static int
linux_create_inferior (char *program, char **allargs)
{
  struct lwp_info *new_lwp;
  int pid;
  ptid_t ptid;
  struct cleanup *restore_personality
    = maybe_disable_address_space_randomization (disable_randomization);

#if defined(__UCLIBC__) && defined(HAS_NOMMU)
  pid = vfork ();
#else
  pid = fork ();
#endif
  if (pid < 0)
    perror_with_name ("fork");

  if (pid == 0)
    {
      close_most_fds ();
      ptrace (PTRACE_TRACEME, 0, (PTRACE_TYPE_ARG3) 0, (PTRACE_TYPE_ARG4) 0);

#ifndef __ANDROID__ /* Bionic doesn't use SIGRTMIN the way glibc does.  */
      signal (__SIGRTMIN + 1, SIG_DFL);
#endif

      setpgid (0, 0);

      /* If gdbserver is connected to gdb via stdio, redirect the inferior's
	 stdout to stderr so that inferior i/o doesn't corrupt the connection.
	 Also, redirect stdin to /dev/null.  */
      if (remote_connection_is_stdio ())
	{
	  close (0);
	  open ("/dev/null", O_RDONLY);
	  dup2 (2, 1);
	  if (write (2, "stdin/stdout redirected\n",
		     sizeof ("stdin/stdout redirected\n") - 1) < 0)
	    {
	      /* Errors ignored.  */;
	    }
	}

      execv (program, allargs);
      if (errno == ENOENT)
	execvp (program, allargs);

      fprintf (stderr, "Cannot exec %s: %s.\n", program,
	       strerror (errno));
      fflush (stderr);
      _exit (0177);
    }

  do_cleanups (restore_personality);

  linux_add_process (pid, 0);

  ptid = ptid_build (pid, pid, 0);
  new_lwp = add_lwp (ptid);
  new_lwp->must_set_ptrace_flags = 1;

  return pid;
}

/* Attach to an inferior process.  Returns 0 on success, ERRNO on
   error.  */

int
linux_attach_lwp (ptid_t ptid)
{
  struct lwp_info *new_lwp;
  int lwpid = ptid_get_lwp (ptid);

  if (ptrace (PTRACE_ATTACH, lwpid, (PTRACE_TYPE_ARG3) 0, (PTRACE_TYPE_ARG4) 0)
      != 0)
    return errno;

  new_lwp = add_lwp (ptid);

  /* We need to wait for SIGSTOP before being able to make the next
     ptrace call on this LWP.  */
  new_lwp->must_set_ptrace_flags = 1;

  if (linux_proc_pid_is_stopped (lwpid))
    {
      if (debug_threads)
	debug_printf ("Attached to a stopped process\n");

      /* The process is definitely stopped.  It is in a job control
	 stop, unless the kernel predates the TASK_STOPPED /
	 TASK_TRACED distinction, in which case it might be in a
	 ptrace stop.  Make sure it is in a ptrace stop; from there we
	 can kill it, signal it, et cetera.

	 First make sure there is a pending SIGSTOP.  Since we are
	 already attached, the process can not transition from stopped
	 to running without a PTRACE_CONT; so we know this signal will
	 go into the queue.  The SIGSTOP generated by PTRACE_ATTACH is
	 probably already in the queue (unless this kernel is old
	 enough to use TASK_STOPPED for ptrace stops); but since
	 SIGSTOP is not an RT signal, it can only be queued once.  */
      kill_lwp (lwpid, SIGSTOP);

      /* Finally, resume the stopped process.  This will deliver the
	 SIGSTOP (or a higher priority signal, just like normal
	 PTRACE_ATTACH), which we'll catch later on.  */
      ptrace (PTRACE_CONT, lwpid, (PTRACE_TYPE_ARG3) 0, (PTRACE_TYPE_ARG4) 0);
    }

  /* The next time we wait for this LWP we'll see a SIGSTOP as PTRACE_ATTACH
     brings it to a halt.

     There are several cases to consider here:

     1) gdbserver has already attached to the process and is being notified
	of a new thread that is being created.
	In this case we should ignore that SIGSTOP and resume the
	process.  This is handled below by setting stop_expected = 1,
	and the fact that add_thread sets last_resume_kind ==
	resume_continue.

     2) This is the first thread (the process thread), and we're attaching
	to it via attach_inferior.
	In this case we want the process thread to stop.
	This is handled by having linux_attach set last_resume_kind ==
	resume_stop after we return.

	If the pid we are attaching to is also the tgid, we attach to and
	stop all the existing threads.  Otherwise, we attach to pid and
	ignore any other threads in the same group as this pid.

     3) GDB is connecting to gdbserver and is requesting an enumeration of all
	existing threads.
	In this case we want the thread to stop.
	FIXME: This case is currently not properly handled.
	We should wait for the SIGSTOP but don't.  Things work apparently
	because enough time passes between when we ptrace (ATTACH) and when
	gdb makes the next ptrace call on the thread.

     On the other hand, if we are currently trying to stop all threads, we
     should treat the new thread as if we had sent it a SIGSTOP.  This works
     because we are guaranteed that the add_lwp call above added us to the
     end of the list, and so the new thread has not yet reached
     wait_for_sigstop (but will).  */
  new_lwp->stop_expected = 1;

  return 0;
}

/* Callback for linux_proc_attach_tgid_threads.  Attach to PTID if not
   already attached.  Returns true if a new LWP is found, false
   otherwise.  */

static int
attach_proc_task_lwp_callback (ptid_t ptid)
{
  /* Is this a new thread?  */
  if (find_thread_ptid (ptid) == NULL)
    {
      int lwpid = ptid_get_lwp (ptid);
      int err;

      if (debug_threads)
	debug_printf ("Found new lwp %d\n", lwpid);

      err = linux_attach_lwp (ptid);

      /* Be quiet if we simply raced with the thread exiting.  EPERM
	 is returned if the thread's task still exists, and is marked
	 as exited or zombie, as well as other conditions, so in that
	 case, confirm the status in /proc/PID/status.  */
      if (err == ESRCH
	  || (err == EPERM && linux_proc_pid_is_gone (lwpid)))
	{
	  if (debug_threads)
	    {
	      debug_printf ("Cannot attach to lwp %d: "
			    "thread is gone (%d: %s)\n",
			    lwpid, err, strerror (err));
	    }
	}
      else if (err != 0)
	{
	  warning (_("Cannot attach to lwp %d: %s"),
		   lwpid,
		   linux_ptrace_attach_fail_reason_string (ptid, err));
	}

      return 1;
    }
  return 0;
}

/* Attach to PID.  If PID is the tgid, attach to it and all
   of its threads.  */

static int
linux_attach (unsigned long pid)
{
  ptid_t ptid = ptid_build (pid, pid, 0);
  int err;

  /* Attach to PID.  We will check for other threads
     soon.  */
  err = linux_attach_lwp (ptid);
  if (err != 0)
    error ("Cannot attach to process %ld: %s",
	   pid, linux_ptrace_attach_fail_reason_string (ptid, err));

  linux_add_process (pid, 1);

  if (!non_stop)
    {
      struct thread_info *thread;

     /* Don't ignore the initial SIGSTOP if we just attached to this
	process.  It will be collected by wait shortly.  */
      thread = find_thread_ptid (ptid_build (pid, pid, 0));
      thread->last_resume_kind = resume_stop;
    }

  /* We must attach to every LWP.  If /proc is mounted, use that to
     find them now.  On the one hand, the inferior may be using raw
     clone instead of using pthreads.  On the other hand, even if it
     is using pthreads, GDB may not be connected yet (thread_db needs
     to do symbol lookups, through qSymbol).  Also, thread_db walks
     structures in the inferior's address space to find the list of
     threads/LWPs, and those structures may well be corrupted.  Note
     that once thread_db is loaded, we'll still use it to list threads
     and associate pthread info with each LWP.  */
  linux_proc_attach_tgid_threads (pid, attach_proc_task_lwp_callback);
  return 0;
}

struct counter
{
  int pid;
  int count;
};

static int
second_thread_of_pid_p (struct inferior_list_entry *entry, void *args)
{
  struct counter *counter = args;

  if (ptid_get_pid (entry->id) == counter->pid)
    {
      if (++counter->count > 1)
	return 1;
    }

  return 0;
}

static int
last_thread_of_process_p (int pid)
{
  struct counter counter = { pid , 0 };

  return (find_inferior (&all_threads,
			 second_thread_of_pid_p, &counter) == NULL);
}

/* Kill LWP.  */

static void
linux_kill_one_lwp (struct lwp_info *lwp)
{
  struct thread_info *thr = get_lwp_thread (lwp);
  int pid = lwpid_of (thr);

  /* PTRACE_KILL is unreliable.  After stepping into a signal handler,
     there is no signal context, and ptrace(PTRACE_KILL) (or
     ptrace(PTRACE_CONT, SIGKILL), pretty much the same) acts like
     ptrace(CONT, pid, 0,0) and just resumes the tracee.  A better
     alternative is to kill with SIGKILL.  We only need one SIGKILL
     per process, not one for each thread.  But since we still support
     linuxthreads, and we also support debugging programs using raw
     clone without CLONE_THREAD, we send one for each thread.  For
     years, we used PTRACE_KILL only, so we're being a bit paranoid
     about some old kernels where PTRACE_KILL might work better
     (dubious if there are any such, but that's why it's paranoia), so
     we try SIGKILL first, PTRACE_KILL second, and so we're fine
     everywhere.  */

  errno = 0;
  kill_lwp (pid, SIGKILL);
  if (debug_threads)
    {
      int save_errno = errno;

      debug_printf ("LKL:  kill_lwp (SIGKILL) %s, 0, 0 (%s)\n",
		    target_pid_to_str (ptid_of (thr)),
		    save_errno ? strerror (save_errno) : "OK");
    }

  errno = 0;
  ptrace (PTRACE_KILL, pid, (PTRACE_TYPE_ARG3) 0, (PTRACE_TYPE_ARG4) 0);
  if (debug_threads)
    {
      int save_errno = errno;

      debug_printf ("LKL:  PTRACE_KILL %s, 0, 0 (%s)\n",
		    target_pid_to_str (ptid_of (thr)),
		    save_errno ? strerror (save_errno) : "OK");
    }
}

/* Kill LWP and wait for it to die.  */

static void
kill_wait_lwp (struct lwp_info *lwp)
{
  struct thread_info *thr = get_lwp_thread (lwp);
  int pid = ptid_get_pid (ptid_of (thr));
  int lwpid = ptid_get_lwp (ptid_of (thr));
  int wstat;
  int res;

  if (debug_threads)
    debug_printf ("kwl: killing lwp %d, for pid: %d\n", lwpid, pid);

  do
    {
      linux_kill_one_lwp (lwp);

      /* Make sure it died.  Notes:

	 - The loop is most likely unnecessary.

	 - We don't use linux_wait_for_event as that could delete lwps
	   while we're iterating over them.  We're not interested in
	   any pending status at this point, only in making sure all
	   wait status on the kernel side are collected until the
	   process is reaped.

	 - We don't use __WALL here as the __WALL emulation relies on
	   SIGCHLD, and killing a stopped process doesn't generate
	   one, nor an exit status.
      */
      res = my_waitpid (lwpid, &wstat, 0);
      if (res == -1 && errno == ECHILD)
	res = my_waitpid (lwpid, &wstat, __WCLONE);
    } while (res > 0 && WIFSTOPPED (wstat));

  gdb_assert (res > 0);
}

/* Callback for `find_inferior'.  Kills an lwp of a given process,
   except the leader.  */

static int
kill_one_lwp_callback (struct inferior_list_entry *entry, void *args)
{
  struct thread_info *thread = (struct thread_info *) entry;
  struct lwp_info *lwp = get_thread_lwp (thread);
  int pid = * (int *) args;

  if (ptid_get_pid (entry->id) != pid)
    return 0;

  /* We avoid killing the first thread here, because of a Linux kernel (at
     least 2.6.0-test7 through 2.6.8-rc4) bug; if we kill the parent before
     the children get a chance to be reaped, it will remain a zombie
     forever.  */

  if (lwpid_of (thread) == pid)
    {
      if (debug_threads)
	debug_printf ("lkop: is last of process %s\n",
		      target_pid_to_str (entry->id));
      return 0;
    }

  kill_wait_lwp (lwp);
  return 0;
}

static int
linux_kill (int pid)
{
  struct process_info *process;
  struct lwp_info *lwp;

  process = find_process_pid (pid);
  if (process == NULL)
    return -1;

  /* If we're killing a running inferior, make sure it is stopped
     first, as PTRACE_KILL will not work otherwise.  */
  stop_all_lwps (0, NULL);

  find_inferior (&all_threads, kill_one_lwp_callback , &pid);

  /* See the comment in linux_kill_one_lwp.  We did not kill the first
     thread in the list, so do so now.  */
  lwp = find_lwp_pid (pid_to_ptid (pid));

  if (lwp == NULL)
    {
      if (debug_threads)
	debug_printf ("lk_1: cannot find lwp for pid: %d\n",
		      pid);
    }
  else
    kill_wait_lwp (lwp);

  the_target->mourn (process);

  /* Since we presently can only stop all lwps of all processes, we
     need to unstop lwps of other processes.  */
  unstop_all_lwps (0, NULL);
  return 0;
}

/* Get pending signal of THREAD, for detaching purposes.  This is the
   signal the thread last stopped for, which we need to deliver to the
   thread when detaching, otherwise, it'd be suppressed/lost.  */

static int
get_detach_signal (struct thread_info *thread)
{
  enum gdb_signal signo = GDB_SIGNAL_0;
  int status;
  struct lwp_info *lp = get_thread_lwp (thread);

  if (lp->status_pending_p)
    status = lp->status_pending;
  else
    {
      /* If the thread had been suspended by gdbserver, and it stopped
	 cleanly, then it'll have stopped with SIGSTOP.  But we don't
	 want to deliver that SIGSTOP.  */
      if (thread->last_status.kind != TARGET_WAITKIND_STOPPED
	  || thread->last_status.value.sig == GDB_SIGNAL_0)
	return 0;

      /* Otherwise, we may need to deliver the signal we
	 intercepted.  */
      status = lp->last_status;
    }

  if (!WIFSTOPPED (status))
    {
      if (debug_threads)
	debug_printf ("GPS: lwp %s hasn't stopped: no pending signal\n",
		      target_pid_to_str (ptid_of (thread)));
      return 0;
    }

  /* Extended wait statuses aren't real SIGTRAPs.  */
  if (WSTOPSIG (status) == SIGTRAP && linux_is_extended_waitstatus (status))
    {
      if (debug_threads)
	debug_printf ("GPS: lwp %s had stopped with extended "
		      "status: no pending signal\n",
		      target_pid_to_str (ptid_of (thread)));
      return 0;
    }

  signo = gdb_signal_from_host (WSTOPSIG (status));

  if (program_signals_p && !program_signals[signo])
    {
      if (debug_threads)
	debug_printf ("GPS: lwp %s had signal %s, but it is in nopass state\n",
		      target_pid_to_str (ptid_of (thread)),
		      gdb_signal_to_string (signo));
      return 0;
    }
  else if (!program_signals_p
	   /* If we have no way to know which signals GDB does not
	      want to have passed to the program, assume
	      SIGTRAP/SIGINT, which is GDB's default.  */
	   && (signo == GDB_SIGNAL_TRAP || signo == GDB_SIGNAL_INT))
    {
      if (debug_threads)
	debug_printf ("GPS: lwp %s had signal %s, "
		      "but we don't know if we should pass it. "
		      "Default to not.\n",
		      target_pid_to_str (ptid_of (thread)),
		      gdb_signal_to_string (signo));
      return 0;
    }
  else
    {
      if (debug_threads)
	debug_printf ("GPS: lwp %s has pending signal %s: delivering it.\n",
		      target_pid_to_str (ptid_of (thread)),
		      gdb_signal_to_string (signo));

      return WSTOPSIG (status);
    }
}

static int
linux_detach_one_lwp (struct inferior_list_entry *entry, void *args)
{
  struct thread_info *thread = (struct thread_info *) entry;
  struct lwp_info *lwp = get_thread_lwp (thread);
  int pid = * (int *) args;
  int sig;

  if (ptid_get_pid (entry->id) != pid)
    return 0;

  /* If there is a pending SIGSTOP, get rid of it.  */
  if (lwp->stop_expected)
    {
      if (debug_threads)
	debug_printf ("Sending SIGCONT to %s\n",
		      target_pid_to_str (ptid_of (thread)));

      kill_lwp (lwpid_of (thread), SIGCONT);
      lwp->stop_expected = 0;
    }

  /* Flush any pending changes to the process's registers.  */
  regcache_invalidate_thread (thread);

  /* Pass on any pending signal for this thread.  */
  sig = get_detach_signal (thread);

  /* Finally, let it resume.  */
  if (the_low_target.prepare_to_resume != NULL)
    the_low_target.prepare_to_resume (lwp);
  if (ptrace (PTRACE_DETACH, lwpid_of (thread), (PTRACE_TYPE_ARG3) 0,
	      (PTRACE_TYPE_ARG4) (long) sig) < 0)
    error (_("Can't detach %s: %s"),
	   target_pid_to_str (ptid_of (thread)),
	   strerror (errno));

  delete_lwp (lwp);
  return 0;
}

static int
linux_detach (int pid)
{
  struct process_info *process;

  process = find_process_pid (pid);
  if (process == NULL)
    return -1;

  /* Stop all threads before detaching.  First, ptrace requires that
     the thread is stopped to sucessfully detach.  Second, thread_db
     may need to uninstall thread event breakpoints from memory, which
     only works with a stopped process anyway.  */
  stop_all_lwps (0, NULL);

#ifdef USE_THREAD_DB
  thread_db_detach (process);
#endif

  /* Stabilize threads (move out of jump pads).  */
  stabilize_threads ();

  find_inferior (&all_threads, linux_detach_one_lwp, &pid);

  the_target->mourn (process);

  /* Since we presently can only stop all lwps of all processes, we
     need to unstop lwps of other processes.  */
  unstop_all_lwps (0, NULL);
  return 0;
}

/* Remove all LWPs that belong to process PROC from the lwp list.  */

static int
delete_lwp_callback (struct inferior_list_entry *entry, void *proc)
{
  struct thread_info *thread = (struct thread_info *) entry;
  struct lwp_info *lwp = get_thread_lwp (thread);
  struct process_info *process = proc;

  if (pid_of (thread) == pid_of (process))
    delete_lwp (lwp);

  return 0;
}

static void
linux_mourn (struct process_info *process)
{
  struct process_info_private *priv;

#ifdef USE_THREAD_DB
  thread_db_mourn (process);
#endif

  find_inferior (&all_threads, delete_lwp_callback, process);

  /* Freeing all private data.  */
  priv = process->priv;
  free (priv->arch_private);
  free (priv);
  process->priv = NULL;

  remove_process (process);
}

static void
linux_join (int pid)
{
  int status, ret;

  do {
    ret = my_waitpid (pid, &status, 0);
    if (WIFEXITED (status) || WIFSIGNALED (status))
      break;
  } while (ret != -1 || errno != ECHILD);
}

/* Return nonzero if the given thread is still alive.  */
static int
linux_thread_alive (ptid_t ptid)
{
  struct lwp_info *lwp = find_lwp_pid (ptid);

  /* We assume we always know if a thread exits.  If a whole process
     exited but we still haven't been able to report it to GDB, we'll
     hold on to the last lwp of the dead process.  */
  if (lwp != NULL)
    return !lwp->dead;
  else
    return 0;
}

/* Return 1 if this lwp still has an interesting status pending.  If
   not (e.g., it had stopped for a breakpoint that is gone), return
   false.  */

static int
thread_still_has_status_pending_p (struct thread_info *thread)
{
  struct lwp_info *lp = get_thread_lwp (thread);

  if (!lp->status_pending_p)
    return 0;

  /* If we got a `vCont;t', but we haven't reported a stop yet, do
     report any status pending the LWP may have.  */
  if (thread->last_resume_kind == resume_stop
      && thread->last_status.kind != TARGET_WAITKIND_IGNORE)
    return 0;

  if (thread->last_resume_kind != resume_stop
      && (lp->stop_reason == TARGET_STOPPED_BY_SW_BREAKPOINT
	  || lp->stop_reason == TARGET_STOPPED_BY_HW_BREAKPOINT))
    {
      struct thread_info *saved_thread;
      CORE_ADDR pc;
      int discard = 0;

      gdb_assert (lp->last_status != 0);

      pc = get_pc (lp);

      saved_thread = current_thread;
      current_thread = thread;

      if (pc != lp->stop_pc)
	{
	  if (debug_threads)
	    debug_printf ("PC of %ld changed\n",
			  lwpid_of (thread));
	  discard = 1;
	}

#if !USE_SIGTRAP_SIGINFO
      else if (lp->stop_reason == TARGET_STOPPED_BY_SW_BREAKPOINT
	       && !(*the_low_target.breakpoint_at) (pc))
	{
	  if (debug_threads)
	    debug_printf ("previous SW breakpoint of %ld gone\n",
			  lwpid_of (thread));
	  discard = 1;
	}
      else if (lp->stop_reason == TARGET_STOPPED_BY_HW_BREAKPOINT
	       && !hardware_breakpoint_inserted_here (pc))
	{
	  if (debug_threads)
	    debug_printf ("previous HW breakpoint of %ld gone\n",
			  lwpid_of (thread));
	  discard = 1;
	}
#endif

      current_thread = saved_thread;

      if (discard)
	{
	  if (debug_threads)
	    debug_printf ("discarding pending breakpoint status\n");
	  lp->status_pending_p = 0;
	  return 0;
	}
    }

  return 1;
}

/* Return 1 if this lwp has an interesting status pending.  */
static int
status_pending_p_callback (struct inferior_list_entry *entry, void *arg)
{
  struct thread_info *thread = (struct thread_info *) entry;
  struct lwp_info *lp = get_thread_lwp (thread);
  ptid_t ptid = * (ptid_t *) arg;

  /* Check if we're only interested in events from a specific process
     or a specific LWP.  */
  if (!ptid_match (ptid_of (thread), ptid))
    return 0;

  if (lp->status_pending_p
      && !thread_still_has_status_pending_p (thread))
    {
      linux_resume_one_lwp (lp, lp->stepping, GDB_SIGNAL_0, NULL);
      return 0;
    }

  return lp->status_pending_p;
}

static int
same_lwp (struct inferior_list_entry *entry, void *data)
{
  ptid_t ptid = *(ptid_t *) data;
  int lwp;

  if (ptid_get_lwp (ptid) != 0)
    lwp = ptid_get_lwp (ptid);
  else
    lwp = ptid_get_pid (ptid);

  if (ptid_get_lwp (entry->id) == lwp)
    return 1;

  return 0;
}

struct lwp_info *
find_lwp_pid (ptid_t ptid)
{
  struct inferior_list_entry *thread
    = find_inferior (&all_threads, same_lwp, &ptid);

  if (thread == NULL)
    return NULL;

  return get_thread_lwp ((struct thread_info *) thread);
}

/* Return the number of known LWPs in the tgid given by PID.  */

static int
num_lwps (int pid)
{
  struct inferior_list_entry *inf, *tmp;
  int count = 0;

  ALL_INFERIORS (&all_threads, inf, tmp)
    {
      if (ptid_get_pid (inf->id) == pid)
	count++;
    }

  return count;
}

/* The arguments passed to iterate_over_lwps.  */

struct iterate_over_lwps_args
{
  /* The FILTER argument passed to iterate_over_lwps.  */
  ptid_t filter;

  /* The CALLBACK argument passed to iterate_over_lwps.  */
  iterate_over_lwps_ftype *callback;

  /* The DATA argument passed to iterate_over_lwps.  */
  void *data;
};

/* Callback for find_inferior used by iterate_over_lwps to filter
   calls to the callback supplied to that function.  Returning a
   nonzero value causes find_inferiors to stop iterating and return
   the current inferior_list_entry.  Returning zero indicates that
   find_inferiors should continue iterating.  */

static int
iterate_over_lwps_filter (struct inferior_list_entry *entry, void *args_p)
{
  struct iterate_over_lwps_args *args
    = (struct iterate_over_lwps_args *) args_p;

  if (ptid_match (entry->id, args->filter))
    {
      struct thread_info *thr = (struct thread_info *) entry;
      struct lwp_info *lwp = get_thread_lwp (thr);

      return (*args->callback) (lwp, args->data);
    }

  return 0;
}

/* See nat/linux-nat.h.  */

struct lwp_info *
iterate_over_lwps (ptid_t filter,
		   iterate_over_lwps_ftype callback,
		   void *data)
{
  struct iterate_over_lwps_args args = {filter, callback, data};
  struct inferior_list_entry *entry;

  entry = find_inferior (&all_threads, iterate_over_lwps_filter, &args);
  if (entry == NULL)
    return NULL;

  return get_thread_lwp ((struct thread_info *) entry);
}

/* Detect zombie thread group leaders, and "exit" them.  We can't reap
   their exits until all other threads in the group have exited.  */

static void
check_zombie_leaders (void)
{
  struct process_info *proc, *tmp;

  ALL_PROCESSES (proc, tmp)
    {
      pid_t leader_pid = pid_of (proc);
      struct lwp_info *leader_lp;

      leader_lp = find_lwp_pid (pid_to_ptid (leader_pid));

      if (debug_threads)
	debug_printf ("leader_pid=%d, leader_lp!=NULL=%d, "
		      "num_lwps=%d, zombie=%d\n",
		      leader_pid, leader_lp!= NULL, num_lwps (leader_pid),
		      linux_proc_pid_is_zombie (leader_pid));

      if (leader_lp != NULL
	  /* Check if there are other threads in the group, as we may
	     have raced with the inferior simply exiting.  */
	  && !last_thread_of_process_p (leader_pid)
	  && linux_proc_pid_is_zombie (leader_pid))
	{
	  /* A leader zombie can mean one of two things:

	     - It exited, and there's an exit status pending
	     available, or only the leader exited (not the whole
	     program).  In the latter case, we can't waitpid the
	     leader's exit status until all other threads are gone.

	     - There are 3 or more threads in the group, and a thread
	     other than the leader exec'd.  On an exec, the Linux
	     kernel destroys all other threads (except the execing
	     one) in the thread group, and resets the execing thread's
	     tid to the tgid.  No exit notification is sent for the
	     execing thread -- from the ptracer's perspective, it
	     appears as though the execing thread just vanishes.
	     Until we reap all other threads except the leader and the
	     execing thread, the leader will be zombie, and the
	     execing thread will be in `D (disc sleep)'.  As soon as
	     all other threads are reaped, the execing thread changes
	     it's tid to the tgid, and the previous (zombie) leader
	     vanishes, giving place to the "new" leader.  We could try
	     distinguishing the exit and exec cases, by waiting once
	     more, and seeing if something comes out, but it doesn't
	     sound useful.  The previous leader _does_ go away, and
	     we'll re-add the new one once we see the exec event
	     (which is just the same as what would happen if the
	     previous leader did exit voluntarily before some other
	     thread execs).  */

	  if (debug_threads)
	    fprintf (stderr,
		     "CZL: Thread group leader %d zombie "
		     "(it exited, or another thread execd).\n",
		     leader_pid);

	  delete_lwp (leader_lp);
	}
    }
}

/* Callback for `find_inferior'.  Returns the first LWP that is not
   stopped.  ARG is a PTID filter.  */

static int
not_stopped_callback (struct inferior_list_entry *entry, void *arg)
{
  struct thread_info *thr = (struct thread_info *) entry;
  struct lwp_info *lwp;
  ptid_t filter = *(ptid_t *) arg;

  if (!ptid_match (ptid_of (thr), filter))
    return 0;

  lwp = get_thread_lwp (thr);
  if (!lwp->stopped)
    return 1;

  return 0;
}

/* This function should only be called if the LWP got a SIGTRAP.

   Handle any tracepoint steps or hits.  Return true if a tracepoint
   event was handled, 0 otherwise.  */

static int
handle_tracepoints (struct lwp_info *lwp)
{
  struct thread_info *tinfo = get_lwp_thread (lwp);
  int tpoint_related_event = 0;

  gdb_assert (lwp->suspended == 0);

  /* If this tracepoint hit causes a tracing stop, we'll immediately
     uninsert tracepoints.  To do this, we temporarily pause all
     threads, unpatch away, and then unpause threads.  We need to make
     sure the unpausing doesn't resume LWP too.  */
  lwp->suspended++;

  /* And we need to be sure that any all-threads-stopping doesn't try
     to move threads out of the jump pads, as it could deadlock the
     inferior (LWP could be in the jump pad, maybe even holding the
     lock.)  */

  /* Do any necessary step collect actions.  */
  tpoint_related_event |= tracepoint_finished_step (tinfo, lwp->stop_pc);

  tpoint_related_event |= handle_tracepoint_bkpts (tinfo, lwp->stop_pc);

  /* See if we just hit a tracepoint and do its main collect
     actions.  */
  tpoint_related_event |= tracepoint_was_hit (tinfo, lwp->stop_pc);

  lwp->suspended--;

  gdb_assert (lwp->suspended == 0);
  gdb_assert (!stabilizing_threads || lwp->collecting_fast_tracepoint);

  if (tpoint_related_event)
    {
      if (debug_threads)
	debug_printf ("got a tracepoint event\n");
      return 1;
    }

  return 0;
}

/* Convenience wrapper.  Returns true if LWP is presently collecting a
   fast tracepoint.  */

static int
linux_fast_tracepoint_collecting (struct lwp_info *lwp,
				  struct fast_tpoint_collect_status *status)
{
  CORE_ADDR thread_area;
  struct thread_info *thread = get_lwp_thread (lwp);

  if (the_low_target.get_thread_area == NULL)
    return 0;

  /* Get the thread area address.  This is used to recognize which
     thread is which when tracing with the in-process agent library.
     We don't read anything from the address, and treat it as opaque;
     it's the address itself that we assume is unique per-thread.  */
  if ((*the_low_target.get_thread_area) (lwpid_of (thread), &thread_area) == -1)
    return 0;

  return fast_tracepoint_collecting (thread_area, lwp->stop_pc, status);
}

/* The reason we resume in the caller, is because we want to be able
   to pass lwp->status_pending as WSTAT, and we need to clear
   status_pending_p before resuming, otherwise, linux_resume_one_lwp
   refuses to resume.  */

static int
maybe_move_out_of_jump_pad (struct lwp_info *lwp, int *wstat)
{
  struct thread_info *saved_thread;

  saved_thread = current_thread;
  current_thread = get_lwp_thread (lwp);

  if ((wstat == NULL
       || (WIFSTOPPED (*wstat) && WSTOPSIG (*wstat) != SIGTRAP))
      && supports_fast_tracepoints ()
      && agent_loaded_p ())
    {
      struct fast_tpoint_collect_status status;
      int r;

      if (debug_threads)
	debug_printf ("Checking whether LWP %ld needs to move out of the "
		      "jump pad.\n",
		      lwpid_of (current_thread));

      r = linux_fast_tracepoint_collecting (lwp, &status);

      if (wstat == NULL
	  || (WSTOPSIG (*wstat) != SIGILL
	      && WSTOPSIG (*wstat) != SIGFPE
	      && WSTOPSIG (*wstat) != SIGSEGV
	      && WSTOPSIG (*wstat) != SIGBUS))
	{
	  lwp->collecting_fast_tracepoint = r;

	  if (r != 0)
	    {
	      if (r == 1 && lwp->exit_jump_pad_bkpt == NULL)
		{
		  /* Haven't executed the original instruction yet.
		     Set breakpoint there, and wait till it's hit,
		     then single-step until exiting the jump pad.  */
		  lwp->exit_jump_pad_bkpt
		    = set_breakpoint_at (status.adjusted_insn_addr, NULL);
		}

	      if (debug_threads)
		debug_printf ("Checking whether LWP %ld needs to move out of "
			      "the jump pad...it does\n",
			      lwpid_of (current_thread));
	      current_thread = saved_thread;

	      return 1;
	    }
	}
      else
	{
	  /* If we get a synchronous signal while collecting, *and*
	     while executing the (relocated) original instruction,
	     reset the PC to point at the tpoint address, before
	     reporting to GDB.  Otherwise, it's an IPA lib bug: just
	     report the signal to GDB, and pray for the best.  */

	  lwp->collecting_fast_tracepoint = 0;

	  if (r != 0
	      && (status.adjusted_insn_addr <= lwp->stop_pc
		  && lwp->stop_pc < status.adjusted_insn_addr_end))
	    {
	      siginfo_t info;
	      struct regcache *regcache;

	      /* The si_addr on a few signals references the address
		 of the faulting instruction.  Adjust that as
		 well.  */
	      if ((WSTOPSIG (*wstat) == SIGILL
		   || WSTOPSIG (*wstat) == SIGFPE
		   || WSTOPSIG (*wstat) == SIGBUS
		   || WSTOPSIG (*wstat) == SIGSEGV)
		  && ptrace (PTRACE_GETSIGINFO, lwpid_of (current_thread),
			     (PTRACE_TYPE_ARG3) 0, &info) == 0
		  /* Final check just to make sure we don't clobber
		     the siginfo of non-kernel-sent signals.  */
		  && (uintptr_t) info.si_addr == lwp->stop_pc)
		{
		  info.si_addr = (void *) (uintptr_t) status.tpoint_addr;
		  ptrace (PTRACE_SETSIGINFO, lwpid_of (current_thread),
			  (PTRACE_TYPE_ARG3) 0, &info);
		}

	      regcache = get_thread_regcache (current_thread, 1);
	      (*the_low_target.set_pc) (regcache, status.tpoint_addr);
	      lwp->stop_pc = status.tpoint_addr;

	      /* Cancel any fast tracepoint lock this thread was
		 holding.  */
	      force_unlock_trace_buffer ();
	    }

	  if (lwp->exit_jump_pad_bkpt != NULL)
	    {
	      if (debug_threads)
		debug_printf ("Cancelling fast exit-jump-pad: removing bkpt. "
			      "stopping all threads momentarily.\n");

	      stop_all_lwps (1, lwp);

	      delete_breakpoint (lwp->exit_jump_pad_bkpt);
	      lwp->exit_jump_pad_bkpt = NULL;

	      unstop_all_lwps (1, lwp);

	      gdb_assert (lwp->suspended >= 0);
	    }
	}
    }

  if (debug_threads)
    debug_printf ("Checking whether LWP %ld needs to move out of the "
		  "jump pad...no\n",
		  lwpid_of (current_thread));

  current_thread = saved_thread;
  return 0;
}

/* Enqueue one signal in the "signals to report later when out of the
   jump pad" list.  */

static void
enqueue_one_deferred_signal (struct lwp_info *lwp, int *wstat)
{
  struct pending_signals *p_sig;
  struct thread_info *thread = get_lwp_thread (lwp);

  if (debug_threads)
    debug_printf ("Deferring signal %d for LWP %ld.\n",
		  WSTOPSIG (*wstat), lwpid_of (thread));

  if (debug_threads)
    {
      struct pending_signals *sig;

      for (sig = lwp->pending_signals_to_report;
	   sig != NULL;
	   sig = sig->prev)
	debug_printf ("   Already queued %d\n",
		      sig->signal);

      debug_printf ("   (no more currently queued signals)\n");
    }

  /* Don't enqueue non-RT signals if they are already in the deferred
     queue.  (SIGSTOP being the easiest signal to see ending up here
     twice)  */
  if (WSTOPSIG (*wstat) < __SIGRTMIN)
    {
      struct pending_signals *sig;

      for (sig = lwp->pending_signals_to_report;
	   sig != NULL;
	   sig = sig->prev)
	{
	  if (sig->signal == WSTOPSIG (*wstat))
	    {
	      if (debug_threads)
		debug_printf ("Not requeuing already queued non-RT signal %d"
			      " for LWP %ld\n",
			      sig->signal,
			      lwpid_of (thread));
	      return;
	    }
	}
    }

  p_sig = xmalloc (sizeof (*p_sig));
  p_sig->prev = lwp->pending_signals_to_report;
  p_sig->signal = WSTOPSIG (*wstat);
  memset (&p_sig->info, 0, sizeof (siginfo_t));
  ptrace (PTRACE_GETSIGINFO, lwpid_of (thread), (PTRACE_TYPE_ARG3) 0,
	  &p_sig->info);

  lwp->pending_signals_to_report = p_sig;
}

/* Dequeue one signal from the "signals to report later when out of
   the jump pad" list.  */

static int
dequeue_one_deferred_signal (struct lwp_info *lwp, int *wstat)
{
  struct thread_info *thread = get_lwp_thread (lwp);

  if (lwp->pending_signals_to_report != NULL)
    {
      struct pending_signals **p_sig;

      p_sig = &lwp->pending_signals_to_report;
      while ((*p_sig)->prev != NULL)
	p_sig = &(*p_sig)->prev;

      *wstat = W_STOPCODE ((*p_sig)->signal);
      if ((*p_sig)->info.si_signo != 0)
	ptrace (PTRACE_SETSIGINFO, lwpid_of (thread), (PTRACE_TYPE_ARG3) 0,
		&(*p_sig)->info);
      free (*p_sig);
      *p_sig = NULL;

      if (debug_threads)
	debug_printf ("Reporting deferred signal %d for LWP %ld.\n",
		      WSTOPSIG (*wstat), lwpid_of (thread));

      if (debug_threads)
	{
	  struct pending_signals *sig;

	  for (sig = lwp->pending_signals_to_report;
	       sig != NULL;
	       sig = sig->prev)
	    debug_printf ("   Still queued %d\n",
			  sig->signal);

	  debug_printf ("   (no more queued signals)\n");
	}

      return 1;
    }

  return 0;
}

/* Fetch the possibly triggered data watchpoint info and store it in
   CHILD.

   On some archs, like x86, that use debug registers to set
   watchpoints, it's possible that the way to know which watched
   address trapped, is to check the register that is used to select
   which address to watch.  Problem is, between setting the watchpoint
   and reading back which data address trapped, the user may change
   the set of watchpoints, and, as a consequence, GDB changes the
   debug registers in the inferior.  To avoid reading back a stale
   stopped-data-address when that happens, we cache in LP the fact
   that a watchpoint trapped, and the corresponding data address, as
   soon as we see CHILD stop with a SIGTRAP.  If GDB changes the debug
   registers meanwhile, we have the cached data we can rely on.  */

static int
check_stopped_by_watchpoint (struct lwp_info *child)
{
  if (the_low_target.stopped_by_watchpoint != NULL)
    {
      struct thread_info *saved_thread;

      saved_thread = current_thread;
      current_thread = get_lwp_thread (child);

      if (the_low_target.stopped_by_watchpoint ())
	{
	  child->stop_reason = TARGET_STOPPED_BY_WATCHPOINT;

	  if (the_low_target.stopped_data_address != NULL)
	    child->stopped_data_address
	      = the_low_target.stopped_data_address ();
	  else
	    child->stopped_data_address = 0;
	}

      current_thread = saved_thread;
    }

  return child->stop_reason == TARGET_STOPPED_BY_WATCHPOINT;
}

/* Return the ptrace options that we want to try to enable.  */

static int
linux_low_ptrace_options (int attached)
{
  int options = 0;

  if (!attached)
    options |= PTRACE_O_EXITKILL;

  if (report_fork_events)
    options |= PTRACE_O_TRACEFORK;

  if (report_vfork_events)
    options |= (PTRACE_O_TRACEVFORK | PTRACE_O_TRACEVFORKDONE);

  return options;
}

/* Do low-level handling of the event, and check if we should go on
   and pass it to caller code.  Return the affected lwp if we are, or
   NULL otherwise.  */

static struct lwp_info *
linux_low_filter_event (int lwpid, int wstat)
{
  struct lwp_info *child;
  struct thread_info *thread;
  int have_stop_pc = 0;

  child = find_lwp_pid (pid_to_ptid (lwpid));

  /* If we didn't find a process, one of two things presumably happened:
     - A process we started and then detached from has exited.  Ignore it.
     - A process we are controlling has forked and the new child's stop
     was reported to us by the kernel.  Save its PID.  */
  if (child == NULL && WIFSTOPPED (wstat))
    {
      add_to_pid_list (&stopped_pids, lwpid, wstat);
      return NULL;
    }
  else if (child == NULL)
    return NULL;

  thread = get_lwp_thread (child);

  child->stopped = 1;

  child->last_status = wstat;

  /* Check if the thread has exited.  */
  if ((WIFEXITED (wstat) || WIFSIGNALED (wstat)))
    {
      if (debug_threads)
	debug_printf ("LLFE: %d exited.\n", lwpid);
      if (num_lwps (pid_of (thread)) > 1)
	{

	  /* If there is at least one more LWP, then the exit signal was
	     not the end of the debugged application and should be
	     ignored.  */
	  delete_lwp (child);
	  return NULL;
	}
      else
	{
	  /* This was the last lwp in the process.  Since events are
	     serialized to GDB core, and we can't report this one
	     right now, but GDB core and the other target layers will
	     want to be notified about the exit code/signal, leave the
	     status pending for the next time we're able to report
	     it.  */
	  mark_lwp_dead (child, wstat);
	  return child;
	}
    }

  gdb_assert (WIFSTOPPED (wstat));

  if (WIFSTOPPED (wstat))
    {
      struct process_info *proc;

      /* Architecture-specific setup after inferior is running.  This
	 needs to happen after we have attached to the inferior and it
	 is stopped for the first time, but before we access any
	 inferior registers.  */
      proc = find_process_pid (pid_of (thread));
      if (proc->priv->new_inferior)
	{
	  struct thread_info *saved_thread;

	  saved_thread = current_thread;
	  current_thread = thread;

	  the_low_target.arch_setup ();

	  current_thread = saved_thread;

	  proc->priv->new_inferior = 0;
	}
    }

  if (WIFSTOPPED (wstat) && child->must_set_ptrace_flags)
    {
      struct process_info *proc = find_process_pid (pid_of (thread));
      int options = linux_low_ptrace_options (proc->attached);

      linux_enable_event_reporting (lwpid, options);
      child->must_set_ptrace_flags = 0;
    }

  /* Be careful to not overwrite stop_pc until
     check_stopped_by_breakpoint is called.  */
  if (WIFSTOPPED (wstat) && WSTOPSIG (wstat) == SIGTRAP
      && linux_is_extended_waitstatus (wstat))
    {
      child->stop_pc = get_pc (child);
      if (handle_extended_wait (child, wstat))
	{
	  /* The event has been handled, so just return without
	     reporting it.  */
	  return NULL;
	}
    }

  /* Check first whether this was a SW/HW breakpoint before checking
     watchpoints, because at least s390 can't tell the data address of
     hardware watchpoint hits, and returns stopped-by-watchpoint as
     long as there's a watchpoint set.  */
  if (WIFSTOPPED (wstat) && linux_wstatus_maybe_breakpoint (wstat))
    {
      if (check_stopped_by_breakpoint (child))
	have_stop_pc = 1;
    }

  /* Note that TRAP_HWBKPT can indicate either a hardware breakpoint
     or hardware watchpoint.  Check which is which if we got
     TARGET_STOPPED_BY_HW_BREAKPOINT.  */
  if (WIFSTOPPED (wstat) && WSTOPSIG (wstat) == SIGTRAP
      && (child->stop_reason == TARGET_STOPPED_BY_NO_REASON
	  || child->stop_reason == TARGET_STOPPED_BY_HW_BREAKPOINT))
    check_stopped_by_watchpoint (child);

  if (!have_stop_pc)
    child->stop_pc = get_pc (child);

  if (WIFSTOPPED (wstat) && WSTOPSIG (wstat) == SIGSTOP
      && child->stop_expected)
    {
      if (debug_threads)
	debug_printf ("Expected stop.\n");
      child->stop_expected = 0;

      if (thread->last_resume_kind == resume_stop)
	{
	  /* We want to report the stop to the core.  Treat the
	     SIGSTOP as a normal event.  */
	  if (debug_threads)
	    debug_printf ("LLW: resume_stop SIGSTOP caught for %s.\n",
			  target_pid_to_str (ptid_of (thread)));
	}
      else if (stopping_threads != NOT_STOPPING_THREADS)
	{
	  /* Stopping threads.  We don't want this SIGSTOP to end up
	     pending.  */
	  if (debug_threads)
	    debug_printf ("LLW: SIGSTOP caught for %s "
			  "while stopping threads.\n",
			  target_pid_to_str (ptid_of (thread)));
	  return NULL;
	}
      else
	{
	  /* This is a delayed SIGSTOP.  Filter out the event.  */
	  if (debug_threads)
	    debug_printf ("LLW: %s %s, 0, 0 (discard delayed SIGSTOP)\n",
			  child->stepping ? "step" : "continue",
			  target_pid_to_str (ptid_of (thread)));

	  linux_resume_one_lwp (child, child->stepping, 0, NULL);
	  return NULL;
	}
    }

  child->status_pending_p = 1;
  child->status_pending = wstat;
  return child;
}

/* Resume LWPs that are currently stopped without any pending status
   to report, but are resumed from the core's perspective.  */

static void
resume_stopped_resumed_lwps (struct inferior_list_entry *entry)
{
  struct thread_info *thread = (struct thread_info *) entry;
  struct lwp_info *lp = get_thread_lwp (thread);

  if (lp->stopped
      && !lp->status_pending_p
      && thread->last_resume_kind != resume_stop
      && thread->last_status.kind == TARGET_WAITKIND_IGNORE)
    {
      int step = thread->last_resume_kind == resume_step;

      if (debug_threads)
	debug_printf ("RSRL: resuming stopped-resumed LWP %s at %s: step=%d\n",
		      target_pid_to_str (ptid_of (thread)),
		      paddress (lp->stop_pc),
		      step);

      linux_resume_one_lwp (lp, step, GDB_SIGNAL_0, NULL);
    }
}

/* Wait for an event from child(ren) WAIT_PTID, and return any that
   match FILTER_PTID (leaving others pending).  The PTIDs can be:
   minus_one_ptid, to specify any child; a pid PTID, specifying all
   lwps of a thread group; or a PTID representing a single lwp.  Store
   the stop status through the status pointer WSTAT.  OPTIONS is
   passed to the waitpid call.  Return 0 if no event was found and
   OPTIONS contains WNOHANG.  Return -1 if no unwaited-for children
   was found.  Return the PID of the stopped child otherwise.  */

static int
linux_wait_for_event_filtered (ptid_t wait_ptid, ptid_t filter_ptid,
			       int *wstatp, int options)
{
  struct thread_info *event_thread;
  struct lwp_info *event_child, *requested_child;
  sigset_t block_mask, prev_mask;

 retry:
  /* N.B. event_thread points to the thread_info struct that contains
     event_child.  Keep them in sync.  */
  event_thread = NULL;
  event_child = NULL;
  requested_child = NULL;

  /* Check for a lwp with a pending status.  */

  if (ptid_equal (filter_ptid, minus_one_ptid) || ptid_is_pid (filter_ptid))
    {
      event_thread = (struct thread_info *)
	find_inferior (&all_threads, status_pending_p_callback, &filter_ptid);
      if (event_thread != NULL)
	event_child = get_thread_lwp (event_thread);
      if (debug_threads && event_thread)
	debug_printf ("Got a pending child %ld\n", lwpid_of (event_thread));
    }
  else if (!ptid_equal (filter_ptid, null_ptid))
    {
      requested_child = find_lwp_pid (filter_ptid);

      if (stopping_threads == NOT_STOPPING_THREADS
	  && requested_child->status_pending_p
	  && requested_child->collecting_fast_tracepoint)
	{
	  enqueue_one_deferred_signal (requested_child,
				       &requested_child->status_pending);
	  requested_child->status_pending_p = 0;
	  requested_child->status_pending = 0;
	  linux_resume_one_lwp (requested_child, 0, 0, NULL);
	}

      if (requested_child->suspended
	  && requested_child->status_pending_p)
	{
	  internal_error (__FILE__, __LINE__,
			  "requesting an event out of a"
			  " suspended child?");
	}

      if (requested_child->status_pending_p)
	{
	  event_child = requested_child;
	  event_thread = get_lwp_thread (event_child);
	}
    }

  if (event_child != NULL)
    {
      if (debug_threads)
	debug_printf ("Got an event from pending child %ld (%04x)\n",
		      lwpid_of (event_thread), event_child->status_pending);
      *wstatp = event_child->status_pending;
      event_child->status_pending_p = 0;
      event_child->status_pending = 0;
      current_thread = event_thread;
      return lwpid_of (event_thread);
    }

  /* But if we don't find a pending event, we'll have to wait.

     We only enter this loop if no process has a pending wait status.
     Thus any action taken in response to a wait status inside this
     loop is responding as soon as we detect the status, not after any
     pending events.  */

  /* Make sure SIGCHLD is blocked until the sigsuspend below.  Block
     all signals while here.  */
  sigfillset (&block_mask);
  sigprocmask (SIG_BLOCK, &block_mask, &prev_mask);

  /* Always pull all events out of the kernel.  We'll randomly select
     an event LWP out of all that have events, to prevent
     starvation.  */
  while (event_child == NULL)
    {
      pid_t ret = 0;

      /* Always use -1 and WNOHANG, due to couple of a kernel/ptrace
	 quirks:

	 - If the thread group leader exits while other threads in the
	   thread group still exist, waitpid(TGID, ...) hangs.  That
	   waitpid won't return an exit status until the other threads
	   in the group are reaped.

	 - When a non-leader thread execs, that thread just vanishes
	   without reporting an exit (so we'd hang if we waited for it
	   explicitly in that case).  The exec event is reported to
	   the TGID pid (although we don't currently enable exec
	   events).  */
      errno = 0;
      ret = my_waitpid (-1, wstatp, options | WNOHANG);

      if (debug_threads)
	debug_printf ("LWFE: waitpid(-1, ...) returned %d, %s\n",
		      ret, errno ? strerror (errno) : "ERRNO-OK");

      if (ret > 0)
	{
	  if (debug_threads)
	    {
	      debug_printf ("LLW: waitpid %ld received %s\n",
			    (long) ret, status_to_str (*wstatp));
	    }

	  /* Filter all events.  IOW, leave all events pending.  We'll
	     randomly select an event LWP out of all that have events
	     below.  */
	  linux_low_filter_event (ret, *wstatp);
	  /* Retry until nothing comes out of waitpid.  A single
	     SIGCHLD can indicate more than one child stopped.  */
	  continue;
	}

      /* Now that we've pulled all events out of the kernel, resume
	 LWPs that don't have an interesting event to report.  */
      if (stopping_threads == NOT_STOPPING_THREADS)
	for_each_inferior (&all_threads, resume_stopped_resumed_lwps);

      /* ... and find an LWP with a status to report to the core, if
	 any.  */
      event_thread = (struct thread_info *)
	find_inferior (&all_threads, status_pending_p_callback, &filter_ptid);
      if (event_thread != NULL)
	{
	  event_child = get_thread_lwp (event_thread);
	  *wstatp = event_child->status_pending;
	  event_child->status_pending_p = 0;
	  event_child->status_pending = 0;
	  break;
	}

      /* Check for zombie thread group leaders.  Those can't be reaped
	 until all other threads in the thread group are.  */
      check_zombie_leaders ();

      /* If there are no resumed children left in the set of LWPs we
	 want to wait for, bail.  We can't just block in
	 waitpid/sigsuspend, because lwps might have been left stopped
	 in trace-stop state, and we'd be stuck forever waiting for
	 their status to change (which would only happen if we resumed
	 them).  Even if WNOHANG is set, this return code is preferred
	 over 0 (below), as it is more detailed.  */
      if ((find_inferior (&all_threads,
			  not_stopped_callback,
			  &wait_ptid) == NULL))
	{
	  if (debug_threads)
	    debug_printf ("LLW: exit (no unwaited-for LWP)\n");
	  sigprocmask (SIG_SETMASK, &prev_mask, NULL);
	  return -1;
	}

      /* No interesting event to report to the caller.  */
      if ((options & WNOHANG))
	{
	  if (debug_threads)
	    debug_printf ("WNOHANG set, no event found\n");

	  sigprocmask (SIG_SETMASK, &prev_mask, NULL);
	  return 0;
	}

      /* Block until we get an event reported with SIGCHLD.  */
      if (debug_threads)
	debug_printf ("sigsuspend'ing\n");

      sigsuspend (&prev_mask);
      sigprocmask (SIG_SETMASK, &prev_mask, NULL);
      goto retry;
    }

  sigprocmask (SIG_SETMASK, &prev_mask, NULL);

  current_thread = event_thread;

  /* Check for thread exit.  */
  if (! WIFSTOPPED (*wstatp))
    {
      gdb_assert (last_thread_of_process_p (pid_of (event_thread)));

      if (debug_threads)
	debug_printf ("LWP %d is the last lwp of process.  "
		      "Process %ld exiting.\n",
		      pid_of (event_thread), lwpid_of (event_thread));
      return lwpid_of (event_thread);
    }

  return lwpid_of (event_thread);
}

/* Wait for an event from child(ren) PTID.  PTIDs can be:
   minus_one_ptid, to specify any child; a pid PTID, specifying all
   lwps of a thread group; or a PTID representing a single lwp.  Store
   the stop status through the status pointer WSTAT.  OPTIONS is
   passed to the waitpid call.  Return 0 if no event was found and
   OPTIONS contains WNOHANG.  Return -1 if no unwaited-for children
   was found.  Return the PID of the stopped child otherwise.  */

static int
linux_wait_for_event (ptid_t ptid, int *wstatp, int options)
{
  return linux_wait_for_event_filtered (ptid, ptid, wstatp, options);
}

/* Count the LWP's that have had events.  */

static int
count_events_callback (struct inferior_list_entry *entry, void *data)
{
  struct thread_info *thread = (struct thread_info *) entry;
  struct lwp_info *lp = get_thread_lwp (thread);
  int *count = data;

  gdb_assert (count != NULL);

  /* Count only resumed LWPs that have an event pending. */
  if (thread->last_status.kind == TARGET_WAITKIND_IGNORE
      && lp->status_pending_p)
    (*count)++;

  return 0;
}

/* Select the LWP (if any) that is currently being single-stepped.  */

static int
select_singlestep_lwp_callback (struct inferior_list_entry *entry, void *data)
{
  struct thread_info *thread = (struct thread_info *) entry;
  struct lwp_info *lp = get_thread_lwp (thread);

  if (thread->last_status.kind == TARGET_WAITKIND_IGNORE
      && thread->last_resume_kind == resume_step
      && lp->status_pending_p)
    return 1;
  else
    return 0;
}

/* Select the Nth LWP that has had an event.  */

static int
select_event_lwp_callback (struct inferior_list_entry *entry, void *data)
{
  struct thread_info *thread = (struct thread_info *) entry;
  struct lwp_info *lp = get_thread_lwp (thread);
  int *selector = data;

  gdb_assert (selector != NULL);

  /* Select only resumed LWPs that have an event pending. */
  if (thread->last_status.kind == TARGET_WAITKIND_IGNORE
      && lp->status_pending_p)
    if ((*selector)-- == 0)
      return 1;

  return 0;
}

/* Select one LWP out of those that have events pending.  */

static void
select_event_lwp (struct lwp_info **orig_lp)
{
  int num_events = 0;
  int random_selector;
  struct thread_info *event_thread = NULL;

  /* In all-stop, give preference to the LWP that is being
     single-stepped.  There will be at most one, and it's the LWP that
     the core is most interested in.  If we didn't do this, then we'd
     have to handle pending step SIGTRAPs somehow in case the core
     later continues the previously-stepped thread, otherwise we'd
     report the pending SIGTRAP, and the core, not having stepped the
     thread, wouldn't understand what the trap was for, and therefore
     would report it to the user as a random signal.  */
  if (!non_stop)
    {
      event_thread
	= (struct thread_info *) find_inferior (&all_threads,
						select_singlestep_lwp_callback,
						NULL);
      if (event_thread != NULL)
	{
	  if (debug_threads)
	    debug_printf ("SEL: Select single-step %s\n",
			  target_pid_to_str (ptid_of (event_thread)));
	}
    }
  if (event_thread == NULL)
    {
      /* No single-stepping LWP.  Select one at random, out of those
         which have had events.  */

      /* First see how many events we have.  */
      find_inferior (&all_threads, count_events_callback, &num_events);
      gdb_assert (num_events > 0);

      /* Now randomly pick a LWP out of those that have had
	 events.  */
      random_selector = (int)
	((num_events * (double) rand ()) / (RAND_MAX + 1.0));

      if (debug_threads && num_events > 1)
	debug_printf ("SEL: Found %d SIGTRAP events, selecting #%d\n",
		      num_events, random_selector);

      event_thread
	= (struct thread_info *) find_inferior (&all_threads,
						select_event_lwp_callback,
						&random_selector);
    }

  if (event_thread != NULL)
    {
      struct lwp_info *event_lp = get_thread_lwp (event_thread);

      /* Switch the event LWP.  */
      *orig_lp = event_lp;
    }
}

/* Decrement the suspend count of an LWP.  */

static int
unsuspend_one_lwp (struct inferior_list_entry *entry, void *except)
{
  struct thread_info *thread = (struct thread_info *) entry;
  struct lwp_info *lwp = get_thread_lwp (thread);

  /* Ignore EXCEPT.  */
  if (lwp == except)
    return 0;

  lwp->suspended--;

  gdb_assert (lwp->suspended >= 0);
  return 0;
}

/* Decrement the suspend count of all LWPs, except EXCEPT, if non
   NULL.  */

static void
unsuspend_all_lwps (struct lwp_info *except)
{
  find_inferior (&all_threads, unsuspend_one_lwp, except);
}

static void move_out_of_jump_pad_callback (struct inferior_list_entry *entry);
static int stuck_in_jump_pad_callback (struct inferior_list_entry *entry,
				       void *data);
static int lwp_running (struct inferior_list_entry *entry, void *data);
static ptid_t linux_wait_1 (ptid_t ptid,
			    struct target_waitstatus *ourstatus,
			    int target_options);

/* Stabilize threads (move out of jump pads).

   If a thread is midway collecting a fast tracepoint, we need to
   finish the collection and move it out of the jump pad before
   reporting the signal.

   This avoids recursion while collecting (when a signal arrives
   midway, and the signal handler itself collects), which would trash
   the trace buffer.  In case the user set a breakpoint in a signal
   handler, this avoids the backtrace showing the jump pad, etc..
   Most importantly, there are certain things we can't do safely if
   threads are stopped in a jump pad (or in its callee's).  For
   example:

     - starting a new trace run.  A thread still collecting the
   previous run, could trash the trace buffer when resumed.  The trace
   buffer control structures would have been reset but the thread had
   no way to tell.  The thread could even midway memcpy'ing to the
   buffer, which would mean that when resumed, it would clobber the
   trace buffer that had been set for a new run.

     - we can't rewrite/reuse the jump pads for new tracepoints
   safely.  Say you do tstart while a thread is stopped midway while
   collecting.  When the thread is later resumed, it finishes the
   collection, and returns to the jump pad, to execute the original
   instruction that was under the tracepoint jump at the time the
   older run had been started.  If the jump pad had been rewritten
   since for something else in the new run, the thread would now
   execute the wrong / random instructions.  */

static void
linux_stabilize_threads (void)
{
  struct thread_info *saved_thread;
  struct thread_info *thread_stuck;

  thread_stuck
    = (struct thread_info *) find_inferior (&all_threads,
					    stuck_in_jump_pad_callback,
					    NULL);
  if (thread_stuck != NULL)
    {
      if (debug_threads)
	debug_printf ("can't stabilize, LWP %ld is stuck in jump pad\n",
		      lwpid_of (thread_stuck));
      return;
    }

  saved_thread = current_thread;

  stabilizing_threads = 1;

  /* Kick 'em all.  */
  for_each_inferior (&all_threads, move_out_of_jump_pad_callback);

  /* Loop until all are stopped out of the jump pads.  */
  while (find_inferior (&all_threads, lwp_running, NULL) != NULL)
    {
      struct target_waitstatus ourstatus;
      struct lwp_info *lwp;
      int wstat;

      /* Note that we go through the full wait even loop.  While
	 moving threads out of jump pad, we need to be able to step
	 over internal breakpoints and such.  */
      linux_wait_1 (minus_one_ptid, &ourstatus, 0);

      if (ourstatus.kind == TARGET_WAITKIND_STOPPED)
	{
	  lwp = get_thread_lwp (current_thread);

	  /* Lock it.  */
	  lwp->suspended++;

	  if (ourstatus.value.sig != GDB_SIGNAL_0
	      || current_thread->last_resume_kind == resume_stop)
	    {
	      wstat = W_STOPCODE (gdb_signal_to_host (ourstatus.value.sig));
	      enqueue_one_deferred_signal (lwp, &wstat);
	    }
	}
    }

  find_inferior (&all_threads, unsuspend_one_lwp, NULL);

  stabilizing_threads = 0;

  current_thread = saved_thread;

  if (debug_threads)
    {
      thread_stuck
	= (struct thread_info *) find_inferior (&all_threads,
						stuck_in_jump_pad_callback,
						NULL);
      if (thread_stuck != NULL)
	debug_printf ("couldn't stabilize, LWP %ld got stuck in jump pad\n",
		      lwpid_of (thread_stuck));
    }
}

static void async_file_mark (void);

/* Convenience function that is called when the kernel reports an
   event that is not passed out to GDB.  */

static ptid_t
ignore_event (struct target_waitstatus *ourstatus)
{
  /* If we got an event, there may still be others, as a single
     SIGCHLD can indicate more than one child stopped.  This forces
     another target_wait call.  */
  async_file_mark ();

  ourstatus->kind = TARGET_WAITKIND_IGNORE;
  return null_ptid;
}

/* Return non-zero if WAITSTATUS reflects an extended linux
   event.  Otherwise, return zero.  */

static int
extended_event_reported (const struct target_waitstatus *waitstatus)
{
  if (waitstatus == NULL)
    return 0;

  return (waitstatus->kind == TARGET_WAITKIND_FORKED
	  || waitstatus->kind == TARGET_WAITKIND_VFORKED
	  || waitstatus->kind == TARGET_WAITKIND_VFORK_DONE);
}

/* Wait for process, returns status.  */

static ptid_t
linux_wait_1 (ptid_t ptid,
	      struct target_waitstatus *ourstatus, int target_options)
{
  int w;
  struct lwp_info *event_child;
  int options;
  int pid;
  int step_over_finished;
  int bp_explains_trap;
  int maybe_internal_trap;
  int report_to_gdb;
  int trace_event;
  int in_step_range;

  if (debug_threads)
    {
      debug_enter ();
      debug_printf ("linux_wait_1: [%s]\n", target_pid_to_str (ptid));
    }

  /* Translate generic target options into linux options.  */
  options = __WALL;
  if (target_options & TARGET_WNOHANG)
    options |= WNOHANG;

  bp_explains_trap = 0;
  trace_event = 0;
  in_step_range = 0;
  ourstatus->kind = TARGET_WAITKIND_IGNORE;

  if (ptid_equal (step_over_bkpt, null_ptid))
    pid = linux_wait_for_event (ptid, &w, options);
  else
    {
      if (debug_threads)
	debug_printf ("step_over_bkpt set [%s], doing a blocking wait\n",
		      target_pid_to_str (step_over_bkpt));
      pid = linux_wait_for_event (step_over_bkpt, &w, options & ~WNOHANG);
    }

  if (pid == 0)
    {
      gdb_assert (target_options & TARGET_WNOHANG);

      if (debug_threads)
	{
	  debug_printf ("linux_wait_1 ret = null_ptid, "
			"TARGET_WAITKIND_IGNORE\n");
	  debug_exit ();
	}

      ourstatus->kind = TARGET_WAITKIND_IGNORE;
      return null_ptid;
    }
  else if (pid == -1)
    {
      if (debug_threads)
	{
	  debug_printf ("linux_wait_1 ret = null_ptid, "
			"TARGET_WAITKIND_NO_RESUMED\n");
	  debug_exit ();
	}

      ourstatus->kind = TARGET_WAITKIND_NO_RESUMED;
      return null_ptid;
    }

  event_child = get_thread_lwp (current_thread);

  /* linux_wait_for_event only returns an exit status for the last
     child of a process.  Report it.  */
  if (WIFEXITED (w) || WIFSIGNALED (w))
    {
      if (WIFEXITED (w))
	{
	  ourstatus->kind = TARGET_WAITKIND_EXITED;
	  ourstatus->value.integer = WEXITSTATUS (w);

	  if (debug_threads)
	    {
	      debug_printf ("linux_wait_1 ret = %s, exited with "
			    "retcode %d\n",
			    target_pid_to_str (ptid_of (current_thread)),
			    WEXITSTATUS (w));
	      debug_exit ();
	    }
	}
      else
	{
	  ourstatus->kind = TARGET_WAITKIND_SIGNALLED;
	  ourstatus->value.sig = gdb_signal_from_host (WTERMSIG (w));

	  if (debug_threads)
	    {
	      debug_printf ("linux_wait_1 ret = %s, terminated with "
			    "signal %d\n",
			    target_pid_to_str (ptid_of (current_thread)),
			    WTERMSIG (w));
	      debug_exit ();
	    }
	}

      return ptid_of (current_thread);
    }

  /* If step-over executes a breakpoint instruction, it means a
     gdb/gdbserver breakpoint had been planted on top of a permanent
     breakpoint.  The PC has been adjusted by
     check_stopped_by_breakpoint to point at the breakpoint address.
     Advance the PC manually past the breakpoint, otherwise the
     program would keep trapping the permanent breakpoint forever.  */
  if (!ptid_equal (step_over_bkpt, null_ptid)
      && event_child->stop_reason == TARGET_STOPPED_BY_SW_BREAKPOINT)
    {
      unsigned int increment_pc = the_low_target.breakpoint_len;

      if (debug_threads)
	{
	  debug_printf ("step-over for %s executed software breakpoint\n",
			target_pid_to_str (ptid_of (current_thread)));
	}

      if (increment_pc != 0)
	{
	  struct regcache *regcache
	    = get_thread_regcache (current_thread, 1);

	  event_child->stop_pc += increment_pc;
	  (*the_low_target.set_pc) (regcache, event_child->stop_pc);

	  if (!(*the_low_target.breakpoint_at) (event_child->stop_pc))
	    event_child->stop_reason = TARGET_STOPPED_BY_NO_REASON;
	}
    }

  /* If this event was not handled before, and is not a SIGTRAP, we
     report it.  SIGILL and SIGSEGV are also treated as traps in case
     a breakpoint is inserted at the current PC.  If this target does
     not support internal breakpoints at all, we also report the
     SIGTRAP without further processing; it's of no concern to us.  */
  maybe_internal_trap
    = (supports_breakpoints ()
       && (WSTOPSIG (w) == SIGTRAP
	   || ((WSTOPSIG (w) == SIGILL
		|| WSTOPSIG (w) == SIGSEGV)
	       && (*the_low_target.breakpoint_at) (event_child->stop_pc))));

  if (maybe_internal_trap)
    {
      /* Handle anything that requires bookkeeping before deciding to
	 report the event or continue waiting.  */

      /* First check if we can explain the SIGTRAP with an internal
	 breakpoint, or if we should possibly report the event to GDB.
	 Do this before anything that may remove or insert a
	 breakpoint.  */
      bp_explains_trap = breakpoint_inserted_here (event_child->stop_pc);

      /* We have a SIGTRAP, possibly a step-over dance has just
	 finished.  If so, tweak the state machine accordingly,
	 reinsert breakpoints and delete any reinsert (software
	 single-step) breakpoints.  */
      step_over_finished = finish_step_over (event_child);

      /* Now invoke the callbacks of any internal breakpoints there.  */
      check_breakpoints (event_child->stop_pc);

      /* Handle tracepoint data collecting.  This may overflow the
	 trace buffer, and cause a tracing stop, removing
	 breakpoints.  */
      trace_event = handle_tracepoints (event_child);

      if (bp_explains_trap)
	{
	  /* If we stepped or ran into an internal breakpoint, we've
	     already handled it.  So next time we resume (from this
	     PC), we should step over it.  */
	  if (debug_threads)
	    debug_printf ("Hit a gdbserver breakpoint.\n");

	  if (breakpoint_here (event_child->stop_pc))
	    event_child->need_step_over = 1;
	}
    }
  else
    {
      /* We have some other signal, possibly a step-over dance was in
	 progress, and it should be cancelled too.  */
      step_over_finished = finish_step_over (event_child);
    }

  /* We have all the data we need.  Either report the event to GDB, or
     resume threads and keep waiting for more.  */

  /* If we're collecting a fast tracepoint, finish the collection and
     move out of the jump pad before delivering a signal.  See
     linux_stabilize_threads.  */

  if (WIFSTOPPED (w)
      && WSTOPSIG (w) != SIGTRAP
      && supports_fast_tracepoints ()
      && agent_loaded_p ())
    {
      if (debug_threads)
	debug_printf ("Got signal %d for LWP %ld.  Check if we need "
		      "to defer or adjust it.\n",
		      WSTOPSIG (w), lwpid_of (current_thread));

      /* Allow debugging the jump pad itself.  */
      if (current_thread->last_resume_kind != resume_step
	  && maybe_move_out_of_jump_pad (event_child, &w))
	{
	  enqueue_one_deferred_signal (event_child, &w);

	  if (debug_threads)
	    debug_printf ("Signal %d for LWP %ld deferred (in jump pad)\n",
			  WSTOPSIG (w), lwpid_of (current_thread));

	  linux_resume_one_lwp (event_child, 0, 0, NULL);

	  return ignore_event (ourstatus);
	}
    }

  if (event_child->collecting_fast_tracepoint)
    {
      if (debug_threads)
	debug_printf ("LWP %ld was trying to move out of the jump pad (%d). "
		      "Check if we're already there.\n",
		      lwpid_of (current_thread),
		      event_child->collecting_fast_tracepoint);

      trace_event = 1;

      event_child->collecting_fast_tracepoint
	= linux_fast_tracepoint_collecting (event_child, NULL);

      if (event_child->collecting_fast_tracepoint != 1)
	{
	  /* No longer need this breakpoint.  */
	  if (event_child->exit_jump_pad_bkpt != NULL)
	    {
	      if (debug_threads)
		debug_printf ("No longer need exit-jump-pad bkpt; removing it."
			      "stopping all threads momentarily.\n");

	      /* Other running threads could hit this breakpoint.
		 We don't handle moribund locations like GDB does,
		 instead we always pause all threads when removing
		 breakpoints, so that any step-over or
		 decr_pc_after_break adjustment is always taken
		 care of while the breakpoint is still
		 inserted.  */
	      stop_all_lwps (1, event_child);

	      delete_breakpoint (event_child->exit_jump_pad_bkpt);
	      event_child->exit_jump_pad_bkpt = NULL;

	      unstop_all_lwps (1, event_child);

	      gdb_assert (event_child->suspended >= 0);
	    }
	}

      if (event_child->collecting_fast_tracepoint == 0)
	{
	  if (debug_threads)
	    debug_printf ("fast tracepoint finished "
			  "collecting successfully.\n");

	  /* We may have a deferred signal to report.  */
	  if (dequeue_one_deferred_signal (event_child, &w))
	    {
	      if (debug_threads)
		debug_printf ("dequeued one signal.\n");
	    }
	  else
	    {
	      if (debug_threads)
		debug_printf ("no deferred signals.\n");

	      if (stabilizing_threads)
		{
		  ourstatus->kind = TARGET_WAITKIND_STOPPED;
		  ourstatus->value.sig = GDB_SIGNAL_0;

		  if (debug_threads)
		    {
		      debug_printf ("linux_wait_1 ret = %s, stopped "
				    "while stabilizing threads\n",
				    target_pid_to_str (ptid_of (current_thread)));
		      debug_exit ();
		    }

		  return ptid_of (current_thread);
		}
	    }
	}
    }

  /* Check whether GDB would be interested in this event.  */

  /* If GDB is not interested in this signal, don't stop other
     threads, and don't report it to GDB.  Just resume the inferior
     right away.  We do this for threading-related signals as well as
     any that GDB specifically requested we ignore.  But never ignore
     SIGSTOP if we sent it ourselves, and do not ignore signals when
     stepping - they may require special handling to skip the signal
     handler. Also never ignore signals that could be caused by a
     breakpoint.  */
  /* FIXME drow/2002-06-09: Get signal numbers from the inferior's
     thread library?  */
  if (WIFSTOPPED (w)
      && current_thread->last_resume_kind != resume_step
      && (
#if defined (USE_THREAD_DB) && !defined (__ANDROID__)
	  (current_process ()->priv->thread_db != NULL
	   && (WSTOPSIG (w) == __SIGRTMIN
	       || WSTOPSIG (w) == __SIGRTMIN + 1))
	  ||
#endif
	  (pass_signals[gdb_signal_from_host (WSTOPSIG (w))]
	   && !(WSTOPSIG (w) == SIGSTOP
		&& current_thread->last_resume_kind == resume_stop)
	   && !linux_wstatus_maybe_breakpoint (w))))
    {
      siginfo_t info, *info_p;

      if (debug_threads)
	debug_printf ("Ignored signal %d for LWP %ld.\n",
		      WSTOPSIG (w), lwpid_of (current_thread));

      if (ptrace (PTRACE_GETSIGINFO, lwpid_of (current_thread),
		  (PTRACE_TYPE_ARG3) 0, &info) == 0)
	info_p = &info;
      else
	info_p = NULL;
      linux_resume_one_lwp (event_child, event_child->stepping,
			    WSTOPSIG (w), info_p);
      return ignore_event (ourstatus);
    }

  /* Note that all addresses are always "out of the step range" when
     there's no range to begin with.  */
  in_step_range = lwp_in_step_range (event_child);

  /* If GDB wanted this thread to single step, and the thread is out
     of the step range, we always want to report the SIGTRAP, and let
     GDB handle it.  Watchpoints should always be reported.  So should
     signals we can't explain.  A SIGTRAP we can't explain could be a
     GDB breakpoint --- we may or not support Z0 breakpoints.  If we
     do, we're be able to handle GDB breakpoints on top of internal
     breakpoints, by handling the internal breakpoint and still
     reporting the event to GDB.  If we don't, we're out of luck, GDB
     won't see the breakpoint hit.  */
  report_to_gdb = (!maybe_internal_trap
		   || (current_thread->last_resume_kind == resume_step
		       && !in_step_range)
		   || event_child->stop_reason == TARGET_STOPPED_BY_WATCHPOINT
		   || (!step_over_finished && !in_step_range
		       && !bp_explains_trap && !trace_event)
		   || (gdb_breakpoint_here (event_child->stop_pc)
		       && gdb_condition_true_at_breakpoint (event_child->stop_pc)
		       && gdb_no_commands_at_breakpoint (event_child->stop_pc))
		   || extended_event_reported (&event_child->waitstatus));

  run_breakpoint_commands (event_child->stop_pc);

  /* We found no reason GDB would want us to stop.  We either hit one
     of our own breakpoints, or finished an internal step GDB
     shouldn't know about.  */
  if (!report_to_gdb)
    {
      if (debug_threads)
	{
	  if (bp_explains_trap)
	    debug_printf ("Hit a gdbserver breakpoint.\n");
	  if (step_over_finished)
	    debug_printf ("Step-over finished.\n");
	  if (trace_event)
	    debug_printf ("Tracepoint event.\n");
	  if (lwp_in_step_range (event_child))
	    debug_printf ("Range stepping pc 0x%s [0x%s, 0x%s).\n",
			  paddress (event_child->stop_pc),
			  paddress (event_child->step_range_start),
			  paddress (event_child->step_range_end));
	  if (extended_event_reported (&event_child->waitstatus))
	    {
	      char *str = target_waitstatus_to_string (ourstatus);
	      debug_printf ("LWP %ld: extended event with waitstatus %s\n",
			    lwpid_of (get_lwp_thread (event_child)), str);
	      xfree (str);
	    }
	}

      /* We're not reporting this breakpoint to GDB, so apply the
	 decr_pc_after_break adjustment to the inferior's regcache
	 ourselves.  */

      if (the_low_target.set_pc != NULL)
	{
	  struct regcache *regcache
	    = get_thread_regcache (current_thread, 1);
	  (*the_low_target.set_pc) (regcache, event_child->stop_pc);
	}

      /* We may have finished stepping over a breakpoint.  If so,
	 we've stopped and suspended all LWPs momentarily except the
	 stepping one.  This is where we resume them all again.  We're
	 going to keep waiting, so use proceed, which handles stepping
	 over the next breakpoint.  */
      if (debug_threads)
	debug_printf ("proceeding all threads.\n");

      if (step_over_finished)
	unsuspend_all_lwps (event_child);

      proceed_all_lwps ();
      return ignore_event (ourstatus);
    }

  if (debug_threads)
    {
      if (current_thread->last_resume_kind == resume_step)
	{
	  if (event_child->step_range_start == event_child->step_range_end)
	    debug_printf ("GDB wanted to single-step, reporting event.\n");
	  else if (!lwp_in_step_range (event_child))
	    debug_printf ("Out of step range, reporting event.\n");
	}
      if (event_child->stop_reason == TARGET_STOPPED_BY_WATCHPOINT)
	debug_printf ("Stopped by watchpoint.\n");
      else if (gdb_breakpoint_here (event_child->stop_pc))
	debug_printf ("Stopped by GDB breakpoint.\n");
      if (debug_threads)
	debug_printf ("Hit a non-gdbserver trap event.\n");
    }

  /* Alright, we're going to report a stop.  */

  if (!stabilizing_threads)
    {
      /* In all-stop, stop all threads.  */
      if (!non_stop)
	stop_all_lwps (0, NULL);

      /* If we're not waiting for a specific LWP, choose an event LWP
	 from among those that have had events.  Giving equal priority
	 to all LWPs that have had events helps prevent
	 starvation.  */
      if (ptid_equal (ptid, minus_one_ptid))
	{
	  event_child->status_pending_p = 1;
	  event_child->status_pending = w;

	  select_event_lwp (&event_child);

	  /* current_thread and event_child must stay in sync.  */
	  current_thread = get_lwp_thread (event_child);

	  event_child->status_pending_p = 0;
	  w = event_child->status_pending;
	}

      if (step_over_finished)
	{
	  if (!non_stop)
	    {
	      /* If we were doing a step-over, all other threads but
		 the stepping one had been paused in start_step_over,
		 with their suspend counts incremented.  We don't want
		 to do a full unstop/unpause, because we're in
		 all-stop mode (so we want threads stopped), but we
		 still need to unsuspend the other threads, to
		 decrement their `suspended' count back.  */
	      unsuspend_all_lwps (event_child);
	    }
	  else
	    {
	      /* If we just finished a step-over, then all threads had
		 been momentarily paused.  In all-stop, that's fine,
		 we want threads stopped by now anyway.  In non-stop,
		 we need to re-resume threads that GDB wanted to be
		 running.  */
	      unstop_all_lwps (1, event_child);
	    }
	}

      /* Stabilize threads (move out of jump pads).  */
      if (!non_stop)
	stabilize_threads ();
    }
  else
    {
      /* If we just finished a step-over, then all threads had been
	 momentarily paused.  In all-stop, that's fine, we want
	 threads stopped by now anyway.  In non-stop, we need to
	 re-resume threads that GDB wanted to be running.  */
      if (step_over_finished)
	unstop_all_lwps (1, event_child);
    }

  if (extended_event_reported (&event_child->waitstatus))
    {
      /* If the reported event is a fork, vfork or exec, let GDB know.  */
      ourstatus->kind = event_child->waitstatus.kind;
      ourstatus->value = event_child->waitstatus.value;

      /* Clear the event lwp's waitstatus since we handled it already.  */
      event_child->waitstatus.kind = TARGET_WAITKIND_IGNORE;
    }
  else
    ourstatus->kind = TARGET_WAITKIND_STOPPED;

  /* Now that we've selected our final event LWP, un-adjust its PC if
     it was a software breakpoint, and the client doesn't know we can
     adjust the breakpoint ourselves.  */
  if (event_child->stop_reason == TARGET_STOPPED_BY_SW_BREAKPOINT
      && !swbreak_feature)
    {
      int decr_pc = the_low_target.decr_pc_after_break;

      if (decr_pc != 0)
	{
	  struct regcache *regcache
	    = get_thread_regcache (current_thread, 1);
	  (*the_low_target.set_pc) (regcache, event_child->stop_pc + decr_pc);
	}
    }

  if (current_thread->last_resume_kind == resume_stop
      && WSTOPSIG (w) == SIGSTOP)
    {
      /* A thread that has been requested to stop by GDB with vCont;t,
	 and it stopped cleanly, so report as SIG0.  The use of
	 SIGSTOP is an implementation detail.  */
      ourstatus->value.sig = GDB_SIGNAL_0;
    }
  else if (current_thread->last_resume_kind == resume_stop
	   && WSTOPSIG (w) != SIGSTOP)
    {
      /* A thread that has been requested to stop by GDB with vCont;t,
	 but, it stopped for other reasons.  */
      ourstatus->value.sig = gdb_signal_from_host (WSTOPSIG (w));
    }
  else if (ourstatus->kind == TARGET_WAITKIND_STOPPED)
    {
      ourstatus->value.sig = gdb_signal_from_host (WSTOPSIG (w));
    }

  gdb_assert (ptid_equal (step_over_bkpt, null_ptid));

  if (debug_threads)
    {
      debug_printf ("linux_wait_1 ret = %s, %d, %d\n",
		    target_pid_to_str (ptid_of (current_thread)),
		    ourstatus->kind, ourstatus->value.sig);
      debug_exit ();
    }

  return ptid_of (current_thread);
}

/* Get rid of any pending event in the pipe.  */
static void
async_file_flush (void)
{
  int ret;
  char buf;

  do
    ret = read (linux_event_pipe[0], &buf, 1);
  while (ret >= 0 || (ret == -1 && errno == EINTR));
}

/* Put something in the pipe, so the event loop wakes up.  */
static void
async_file_mark (void)
{
  int ret;

  async_file_flush ();

  do
    ret = write (linux_event_pipe[1], "+", 1);
  while (ret == 0 || (ret == -1 && errno == EINTR));

  /* Ignore EAGAIN.  If the pipe is full, the event loop will already
     be awakened anyway.  */
}

static ptid_t
linux_wait (ptid_t ptid,
	    struct target_waitstatus *ourstatus, int target_options)
{
  ptid_t event_ptid;

  /* Flush the async file first.  */
  if (target_is_async_p ())
    async_file_flush ();

  do
    {
      event_ptid = linux_wait_1 (ptid, ourstatus, target_options);
    }
  while ((target_options & TARGET_WNOHANG) == 0
	 && ptid_equal (event_ptid, null_ptid)
	 && ourstatus->kind == TARGET_WAITKIND_IGNORE);

  /* If at least one stop was reported, there may be more.  A single
     SIGCHLD can signal more than one child stop.  */
  if (target_is_async_p ()
      && (target_options & TARGET_WNOHANG) != 0
      && !ptid_equal (event_ptid, null_ptid))
    async_file_mark ();

  return event_ptid;
}

/* Send a signal to an LWP.  */

static int
kill_lwp (unsigned long lwpid, int signo)
{
  /* Use tkill, if possible, in case we are using nptl threads.  If tkill
     fails, then we are not using nptl threads and we should be using kill.  */

#ifdef __NR_tkill
  {
    static int tkill_failed;

    if (!tkill_failed)
      {
	int ret;

	errno = 0;
	ret = syscall (__NR_tkill, lwpid, signo);
	if (errno != ENOSYS)
	  return ret;
	tkill_failed = 1;
      }
  }
#endif

  return kill (lwpid, signo);
}

void
linux_stop_lwp (struct lwp_info *lwp)
{
  send_sigstop (lwp);
}

static void
send_sigstop (struct lwp_info *lwp)
{
  int pid;

  pid = lwpid_of (get_lwp_thread (lwp));

  /* If we already have a pending stop signal for this process, don't
     send another.  */
  if (lwp->stop_expected)
    {
      if (debug_threads)
	debug_printf ("Have pending sigstop for lwp %d\n", pid);

      return;
    }

  if (debug_threads)
    debug_printf ("Sending sigstop to lwp %d\n", pid);

  lwp->stop_expected = 1;
  kill_lwp (pid, SIGSTOP);
}

static int
send_sigstop_callback (struct inferior_list_entry *entry, void *except)
{
  struct thread_info *thread = (struct thread_info *) entry;
  struct lwp_info *lwp = get_thread_lwp (thread);

  /* Ignore EXCEPT.  */
  if (lwp == except)
    return 0;

  if (lwp->stopped)
    return 0;

  send_sigstop (lwp);
  return 0;
}

/* Increment the suspend count of an LWP, and stop it, if not stopped
   yet.  */
static int
suspend_and_send_sigstop_callback (struct inferior_list_entry *entry,
				   void *except)
{
  struct thread_info *thread = (struct thread_info *) entry;
  struct lwp_info *lwp = get_thread_lwp (thread);

  /* Ignore EXCEPT.  */
  if (lwp == except)
    return 0;

  lwp->suspended++;

  return send_sigstop_callback (entry, except);
}

static void
mark_lwp_dead (struct lwp_info *lwp, int wstat)
{
  /* It's dead, really.  */
  lwp->dead = 1;

  /* Store the exit status for later.  */
  lwp->status_pending_p = 1;
  lwp->status_pending = wstat;

  /* Prevent trying to stop it.  */
  lwp->stopped = 1;

  /* No further stops are expected from a dead lwp.  */
  lwp->stop_expected = 0;
}

/* Wait for all children to stop for the SIGSTOPs we just queued.  */

static void
wait_for_sigstop (void)
{
  struct thread_info *saved_thread;
  ptid_t saved_tid;
  int wstat;
  int ret;

  saved_thread = current_thread;
  if (saved_thread != NULL)
    saved_tid = saved_thread->entry.id;
  else
    saved_tid = null_ptid; /* avoid bogus unused warning */

  if (debug_threads)
    debug_printf ("wait_for_sigstop: pulling events\n");

  /* Passing NULL_PTID as filter indicates we want all events to be
     left pending.  Eventually this returns when there are no
     unwaited-for children left.  */
  ret = linux_wait_for_event_filtered (minus_one_ptid, null_ptid,
				       &wstat, __WALL);
  gdb_assert (ret == -1);

  if (saved_thread == NULL || linux_thread_alive (saved_tid))
    current_thread = saved_thread;
  else
    {
      if (debug_threads)
	debug_printf ("Previously current thread died.\n");

      if (non_stop)
	{
	  /* We can't change the current inferior behind GDB's back,
	     otherwise, a subsequent command may apply to the wrong
	     process.  */
	  current_thread = NULL;
	}
      else
	{
	  /* Set a valid thread as current.  */
	  set_desired_thread (0);
	}
    }
}

/* Returns true if LWP ENTRY is stopped in a jump pad, and we can't
   move it out, because we need to report the stop event to GDB.  For
   example, if the user puts a breakpoint in the jump pad, it's
   because she wants to debug it.  */

static int
stuck_in_jump_pad_callback (struct inferior_list_entry *entry, void *data)
{
  struct thread_info *thread = (struct thread_info *) entry;
  struct lwp_info *lwp = get_thread_lwp (thread);

  gdb_assert (lwp->suspended == 0);
  gdb_assert (lwp->stopped);

  /* Allow debugging the jump pad, gdb_collect, etc..  */
  return (supports_fast_tracepoints ()
	  && agent_loaded_p ()
	  && (gdb_breakpoint_here (lwp->stop_pc)
	      || lwp->stop_reason == TARGET_STOPPED_BY_WATCHPOINT
	      || thread->last_resume_kind == resume_step)
	  && linux_fast_tracepoint_collecting (lwp, NULL));
}

static void
move_out_of_jump_pad_callback (struct inferior_list_entry *entry)
{
  struct thread_info *thread = (struct thread_info *) entry;
  struct lwp_info *lwp = get_thread_lwp (thread);
  int *wstat;

  gdb_assert (lwp->suspended == 0);
  gdb_assert (lwp->stopped);

  wstat = lwp->status_pending_p ? &lwp->status_pending : NULL;

  /* Allow debugging the jump pad, gdb_collect, etc.  */
  if (!gdb_breakpoint_here (lwp->stop_pc)
      && lwp->stop_reason != TARGET_STOPPED_BY_WATCHPOINT
      && thread->last_resume_kind != resume_step
      && maybe_move_out_of_jump_pad (lwp, wstat))
    {
      if (debug_threads)
	debug_printf ("LWP %ld needs stabilizing (in jump pad)\n",
		      lwpid_of (thread));

      if (wstat)
	{
	  lwp->status_pending_p = 0;
	  enqueue_one_deferred_signal (lwp, wstat);

	  if (debug_threads)
	    debug_printf ("Signal %d for LWP %ld deferred "
			  "(in jump pad)\n",
			  WSTOPSIG (*wstat), lwpid_of (thread));
	}

      linux_resume_one_lwp (lwp, 0, 0, NULL);
    }
  else
    lwp->suspended++;
}

static int
lwp_running (struct inferior_list_entry *entry, void *data)
{
  struct thread_info *thread = (struct thread_info *) entry;
  struct lwp_info *lwp = get_thread_lwp (thread);

  if (lwp->dead)
    return 0;
  if (lwp->stopped)
    return 0;
  return 1;
}

/* Stop all lwps that aren't stopped yet, except EXCEPT, if not NULL.
   If SUSPEND, then also increase the suspend count of every LWP,
   except EXCEPT.  */

static void
stop_all_lwps (int suspend, struct lwp_info *except)
{
  /* Should not be called recursively.  */
  gdb_assert (stopping_threads == NOT_STOPPING_THREADS);

  if (debug_threads)
    {
      debug_enter ();
      debug_printf ("stop_all_lwps (%s, except=%s)\n",
		    suspend ? "stop-and-suspend" : "stop",
		    except != NULL
		    ? target_pid_to_str (ptid_of (get_lwp_thread (except)))
		    : "none");
    }

  stopping_threads = (suspend
		      ? STOPPING_AND_SUSPENDING_THREADS
		      : STOPPING_THREADS);

  if (suspend)
    find_inferior (&all_threads, suspend_and_send_sigstop_callback, except);
  else
    find_inferior (&all_threads, send_sigstop_callback, except);
  wait_for_sigstop ();
  stopping_threads = NOT_STOPPING_THREADS;

  if (debug_threads)
    {
      debug_printf ("stop_all_lwps done, setting stopping_threads "
		    "back to !stopping\n");
      debug_exit ();
    }
}

/* Resume execution of LWP.  If STEP is nonzero, single-step it.  If
   SIGNAL is nonzero, give it that signal.  */

static void
linux_resume_one_lwp_throw (struct lwp_info *lwp,
			    int step, int signal, siginfo_t *info)
{
  struct thread_info *thread = get_lwp_thread (lwp);
  struct thread_info *saved_thread;
  int fast_tp_collecting;

  if (lwp->stopped == 0)
    return;

  fast_tp_collecting = lwp->collecting_fast_tracepoint;

  gdb_assert (!stabilizing_threads || fast_tp_collecting);

  /* Cancel actions that rely on GDB not changing the PC (e.g., the
     user used the "jump" command, or "set $pc = foo").  */
  if (lwp->stop_pc != get_pc (lwp))
    {
      /* Collecting 'while-stepping' actions doesn't make sense
	 anymore.  */
      release_while_stepping_state_list (thread);
    }

  /* If we have pending signals or status, and a new signal, enqueue the
     signal.  Also enqueue the signal if we are waiting to reinsert a
     breakpoint; it will be picked up again below.  */
  if (signal != 0
      && (lwp->status_pending_p
	  || lwp->pending_signals != NULL
	  || lwp->bp_reinsert != 0
	  || fast_tp_collecting))
    {
      struct pending_signals *p_sig;
      p_sig = xmalloc (sizeof (*p_sig));
      p_sig->prev = lwp->pending_signals;
      p_sig->signal = signal;
      if (info == NULL)
	memset (&p_sig->info, 0, sizeof (siginfo_t));
      else
	memcpy (&p_sig->info, info, sizeof (siginfo_t));
      lwp->pending_signals = p_sig;
    }

  if (lwp->status_pending_p)
    {
      if (debug_threads)
	debug_printf ("Not resuming lwp %ld (%s, signal %d, stop %s);"
		      " has pending status\n",
		      lwpid_of (thread), step ? "step" : "continue", signal,
		      lwp->stop_expected ? "expected" : "not expected");
      return;
    }

  saved_thread = current_thread;
  current_thread = thread;

  if (debug_threads)
    debug_printf ("Resuming lwp %ld (%s, signal %d, stop %s)\n",
		  lwpid_of (thread), step ? "step" : "continue", signal,
		  lwp->stop_expected ? "expected" : "not expected");

  /* This bit needs some thinking about.  If we get a signal that
     we must report while a single-step reinsert is still pending,
     we often end up resuming the thread.  It might be better to
     (ew) allow a stack of pending events; then we could be sure that
     the reinsert happened right away and not lose any signals.

     Making this stack would also shrink the window in which breakpoints are
     uninserted (see comment in linux_wait_for_lwp) but not enough for
     complete correctness, so it won't solve that problem.  It may be
     worthwhile just to solve this one, however.  */
  if (lwp->bp_reinsert != 0)
    {
      if (debug_threads)
	debug_printf ("  pending reinsert at 0x%s\n",
		      paddress (lwp->bp_reinsert));

      if (can_hardware_single_step ())
	{
	  if (fast_tp_collecting == 0)
	    {
	      if (step == 0)
		fprintf (stderr, "BAD - reinserting but not stepping.\n");
	      if (lwp->suspended)
		fprintf (stderr, "BAD - reinserting and suspended(%d).\n",
			 lwp->suspended);
	    }

	  step = 1;
	}

      /* Postpone any pending signal.  It was enqueued above.  */
      signal = 0;
    }

  if (fast_tp_collecting == 1)
    {
      if (debug_threads)
	debug_printf ("lwp %ld wants to get out of fast tracepoint jump pad"
		      " (exit-jump-pad-bkpt)\n",
		      lwpid_of (thread));

      /* Postpone any pending signal.  It was enqueued above.  */
      signal = 0;
    }
  else if (fast_tp_collecting == 2)
    {
      if (debug_threads)
	debug_printf ("lwp %ld wants to get out of fast tracepoint jump pad"
		      " single-stepping\n",
		      lwpid_of (thread));

      if (can_hardware_single_step ())
	step = 1;
      else
	{
	  internal_error (__FILE__, __LINE__,
			  "moving out of jump pad single-stepping"
			  " not implemented on this target");
	}

      /* Postpone any pending signal.  It was enqueued above.  */
      signal = 0;
    }

  /* If we have while-stepping actions in this thread set it stepping.
     If we have a signal to deliver, it may or may not be set to
     SIG_IGN, we don't know.  Assume so, and allow collecting
     while-stepping into a signal handler.  A possible smart thing to
     do would be to set an internal breakpoint at the signal return
     address, continue, and carry on catching this while-stepping
     action only when that breakpoint is hit.  A future
     enhancement.  */
  if (thread->while_stepping != NULL
      && can_hardware_single_step ())
    {
      if (debug_threads)
	debug_printf ("lwp %ld has a while-stepping action -> forcing step.\n",
		      lwpid_of (thread));
      step = 1;
    }

  if (the_low_target.get_pc != NULL)
    {
      struct regcache *regcache = get_thread_regcache (current_thread, 1);

      lwp->stop_pc = (*the_low_target.get_pc) (regcache);

      if (debug_threads)
	{
	  debug_printf ("  %s from pc 0x%lx\n", step ? "step" : "continue",
			(long) lwp->stop_pc);
	}
    }

  /* If we have pending signals, consume one unless we are trying to
     reinsert a breakpoint or we're trying to finish a fast tracepoint
     collect.  */
  if (lwp->pending_signals != NULL
      && lwp->bp_reinsert == 0
      && fast_tp_collecting == 0)
    {
      struct pending_signals **p_sig;

      p_sig = &lwp->pending_signals;
      while ((*p_sig)->prev != NULL)
	p_sig = &(*p_sig)->prev;

      signal = (*p_sig)->signal;
      if ((*p_sig)->info.si_signo != 0)
	ptrace (PTRACE_SETSIGINFO, lwpid_of (thread), (PTRACE_TYPE_ARG3) 0,
		&(*p_sig)->info);

      free (*p_sig);
      *p_sig = NULL;
    }

  if (the_low_target.prepare_to_resume != NULL)
    the_low_target.prepare_to_resume (lwp);

  regcache_invalidate_thread (thread);
  errno = 0;
  lwp->stepping = step;
  ptrace (step ? PTRACE_SINGLESTEP : PTRACE_CONT, lwpid_of (thread),
	  (PTRACE_TYPE_ARG3) 0,
	  /* Coerce to a uintptr_t first to avoid potential gcc warning
	     of coercing an 8 byte integer to a 4 byte pointer.  */
	  (PTRACE_TYPE_ARG4) (uintptr_t) signal);

  current_thread = saved_thread;
  if (errno)
    perror_with_name ("resuming thread");

  /* Successfully resumed.  Clear state that no longer makes sense,
     and mark the LWP as running.  Must not do this before resuming
     otherwise if that fails other code will be confused.  E.g., we'd
     later try to stop the LWP and hang forever waiting for a stop
     status.  Note that we must not throw after this is cleared,
     otherwise handle_zombie_lwp_error would get confused.  */
  lwp->stopped = 0;
  lwp->stop_reason = TARGET_STOPPED_BY_NO_REASON;
}

/* Called when we try to resume a stopped LWP and that errors out.  If
   the LWP is no longer in ptrace-stopped state (meaning it's zombie,
   or about to become), discard the error, clear any pending status
   the LWP may have, and return true (we'll collect the exit status
   soon enough).  Otherwise, return false.  */

static int
check_ptrace_stopped_lwp_gone (struct lwp_info *lp)
{
  struct thread_info *thread = get_lwp_thread (lp);

  /* If we get an error after resuming the LWP successfully, we'd
     confuse !T state for the LWP being gone.  */
  gdb_assert (lp->stopped);

  /* We can't just check whether the LWP is in 'Z (Zombie)' state,
     because even if ptrace failed with ESRCH, the tracee may be "not
     yet fully dead", but already refusing ptrace requests.  In that
     case the tracee has 'R (Running)' state for a little bit
     (observed in Linux 3.18).  See also the note on ESRCH in the
     ptrace(2) man page.  Instead, check whether the LWP has any state
     other than ptrace-stopped.  */

  /* Don't assume anything if /proc/PID/status can't be read.  */
  if (linux_proc_pid_is_trace_stopped_nowarn (lwpid_of (thread)) == 0)
    {
      lp->stop_reason = TARGET_STOPPED_BY_NO_REASON;
      lp->status_pending_p = 0;
      return 1;
    }
  return 0;
}

/* Like linux_resume_one_lwp_throw, but no error is thrown if the LWP
   disappears while we try to resume it.  */

static void
linux_resume_one_lwp (struct lwp_info *lwp,
		      int step, int signal, siginfo_t *info)
{
  TRY
    {
      linux_resume_one_lwp_throw (lwp, step, signal, info);
    }
  CATCH (ex, RETURN_MASK_ERROR)
    {
      if (!check_ptrace_stopped_lwp_gone (lwp))
	throw_exception (ex);
    }
  END_CATCH
}

struct thread_resume_array
{
  struct thread_resume *resume;
  size_t n;
};

/* This function is called once per thread via find_inferior.
   ARG is a pointer to a thread_resume_array struct.
   We look up the thread specified by ENTRY in ARG, and mark the thread
   with a pointer to the appropriate resume request.

   This algorithm is O(threads * resume elements), but resume elements
   is small (and will remain small at least until GDB supports thread
   suspension).  */

static int
linux_set_resume_request (struct inferior_list_entry *entry, void *arg)
{
  struct thread_info *thread = (struct thread_info *) entry;
  struct lwp_info *lwp = get_thread_lwp (thread);
  int ndx;
  struct thread_resume_array *r;

  r = arg;

  for (ndx = 0; ndx < r->n; ndx++)
    {
      ptid_t ptid = r->resume[ndx].thread;
      if (ptid_equal (ptid, minus_one_ptid)
	  || ptid_equal (ptid, entry->id)
	  /* Handle both 'pPID' and 'pPID.-1' as meaning 'all threads
	     of PID'.  */
	  || (ptid_get_pid (ptid) == pid_of (thread)
	      && (ptid_is_pid (ptid)
		  || ptid_get_lwp (ptid) == -1)))
	{
	  if (r->resume[ndx].kind == resume_stop
	      && thread->last_resume_kind == resume_stop)
	    {
	      if (debug_threads)
		debug_printf ("already %s LWP %ld at GDB's request\n",
			      (thread->last_status.kind
			       == TARGET_WAITKIND_STOPPED)
			      ? "stopped"
			      : "stopping",
			      lwpid_of (thread));

	      continue;
	    }

	  lwp->resume = &r->resume[ndx];
	  thread->last_resume_kind = lwp->resume->kind;

	  lwp->step_range_start = lwp->resume->step_range_start;
	  lwp->step_range_end = lwp->resume->step_range_end;

	  /* If we had a deferred signal to report, dequeue one now.
	     This can happen if LWP gets more than one signal while
	     trying to get out of a jump pad.  */
	  if (lwp->stopped
	      && !lwp->status_pending_p
	      && dequeue_one_deferred_signal (lwp, &lwp->status_pending))
	    {
	      lwp->status_pending_p = 1;

	      if (debug_threads)
		debug_printf ("Dequeueing deferred signal %d for LWP %ld, "
			      "leaving status pending.\n",
			      WSTOPSIG (lwp->status_pending),
			      lwpid_of (thread));
	    }

	  return 0;
	}
    }

  /* No resume action for this thread.  */
  lwp->resume = NULL;

  return 0;
}

/* find_inferior callback for linux_resume.
   Set *FLAG_P if this lwp has an interesting status pending.  */

static int
resume_status_pending_p (struct inferior_list_entry *entry, void *flag_p)
{
  struct thread_info *thread = (struct thread_info *) entry;
  struct lwp_info *lwp = get_thread_lwp (thread);

  /* LWPs which will not be resumed are not interesting, because
     we might not wait for them next time through linux_wait.  */
  if (lwp->resume == NULL)
    return 0;

  if (thread_still_has_status_pending_p (thread))
    * (int *) flag_p = 1;

  return 0;
}

/* Return 1 if this lwp that GDB wants running is stopped at an
   internal breakpoint that we need to step over.  It assumes that any
   required STOP_PC adjustment has already been propagated to the
   inferior's regcache.  */

static int
need_step_over_p (struct inferior_list_entry *entry, void *dummy)
{
  struct thread_info *thread = (struct thread_info *) entry;
  struct lwp_info *lwp = get_thread_lwp (thread);
  struct thread_info *saved_thread;
  CORE_ADDR pc;

  /* LWPs which will not be resumed are not interesting, because we
     might not wait for them next time through linux_wait.  */

  if (!lwp->stopped)
    {
      if (debug_threads)
	debug_printf ("Need step over [LWP %ld]? Ignoring, not stopped\n",
		      lwpid_of (thread));
      return 0;
    }

  if (thread->last_resume_kind == resume_stop)
    {
      if (debug_threads)
	debug_printf ("Need step over [LWP %ld]? Ignoring, should remain"
		      " stopped\n",
		      lwpid_of (thread));
      return 0;
    }

  gdb_assert (lwp->suspended >= 0);

  if (lwp->suspended)
    {
      if (debug_threads)
	debug_printf ("Need step over [LWP %ld]? Ignoring, suspended\n",
		      lwpid_of (thread));
      return 0;
    }

  if (!lwp->need_step_over)
    {
      if (debug_threads)
	debug_printf ("Need step over [LWP %ld]? No\n", lwpid_of (thread));
    }

  if (lwp->status_pending_p)
    {
      if (debug_threads)
	debug_printf ("Need step over [LWP %ld]? Ignoring, has pending"
		      " status.\n",
		      lwpid_of (thread));
      return 0;
    }

  /* Note: PC, not STOP_PC.  Either GDB has adjusted the PC already,
     or we have.  */
  pc = get_pc (lwp);

  /* If the PC has changed since we stopped, then don't do anything,
     and let the breakpoint/tracepoint be hit.  This happens if, for
     instance, GDB handled the decr_pc_after_break subtraction itself,
     GDB is OOL stepping this thread, or the user has issued a "jump"
     command, or poked thread's registers herself.  */
  if (pc != lwp->stop_pc)
    {
      if (debug_threads)
	debug_printf ("Need step over [LWP %ld]? Cancelling, PC was changed. "
		      "Old stop_pc was 0x%s, PC is now 0x%s\n",
		      lwpid_of (thread),
		      paddress (lwp->stop_pc), paddress (pc));

      lwp->need_step_over = 0;
      return 0;
    }

  saved_thread = current_thread;
  current_thread = thread;

  /* We can only step over breakpoints we know about.  */
  if (breakpoint_here (pc) || fast_tracepoint_jump_here (pc))
    {
      /* Don't step over a breakpoint that GDB expects to hit
	 though.  If the condition is being evaluated on the target's side
	 and it evaluate to false, step over this breakpoint as well.  */
      if (gdb_breakpoint_here (pc)
	  && gdb_condition_true_at_breakpoint (pc)
	  && gdb_no_commands_at_breakpoint (pc))
	{
	  if (debug_threads)
	    debug_printf ("Need step over [LWP %ld]? yes, but found"
			  " GDB breakpoint at 0x%s; skipping step over\n",
			  lwpid_of (thread), paddress (pc));

	  current_thread = saved_thread;
	  return 0;
	}
      else
	{
	  if (debug_threads)
	    debug_printf ("Need step over [LWP %ld]? yes, "
			  "found breakpoint at 0x%s\n",
			  lwpid_of (thread), paddress (pc));

	  /* We've found an lwp that needs stepping over --- return 1 so
	     that find_inferior stops looking.  */
	  current_thread = saved_thread;

	  /* If the step over is cancelled, this is set again.  */
	  lwp->need_step_over = 0;
	  return 1;
	}
    }

  current_thread = saved_thread;

  if (debug_threads)
    debug_printf ("Need step over [LWP %ld]? No, no breakpoint found"
		  " at 0x%s\n",
		  lwpid_of (thread), paddress (pc));

  return 0;
}

/* Start a step-over operation on LWP.  When LWP stopped at a
   breakpoint, to make progress, we need to remove the breakpoint out
   of the way.  If we let other threads run while we do that, they may
   pass by the breakpoint location and miss hitting it.  To avoid
   that, a step-over momentarily stops all threads while LWP is
   single-stepped while the breakpoint is temporarily uninserted from
   the inferior.  When the single-step finishes, we reinsert the
   breakpoint, and let all threads that are supposed to be running,
   run again.

   On targets that don't support hardware single-step, we don't
   currently support full software single-stepping.  Instead, we only
   support stepping over the thread event breakpoint, by asking the
   low target where to place a reinsert breakpoint.  Since this
   routine assumes the breakpoint being stepped over is a thread event
   breakpoint, it usually assumes the return address of the current
   function is a good enough place to set the reinsert breakpoint.  */

static int
start_step_over (struct lwp_info *lwp)
{
  struct thread_info *thread = get_lwp_thread (lwp);
  struct thread_info *saved_thread;
  CORE_ADDR pc;
  int step;

  if (debug_threads)
    debug_printf ("Starting step-over on LWP %ld.  Stopping all threads\n",
		  lwpid_of (thread));

  stop_all_lwps (1, lwp);
  gdb_assert (lwp->suspended == 0);

  if (debug_threads)
    debug_printf ("Done stopping all threads for step-over.\n");

  /* Note, we should always reach here with an already adjusted PC,
     either by GDB (if we're resuming due to GDB's request), or by our
     caller, if we just finished handling an internal breakpoint GDB
     shouldn't care about.  */
  pc = get_pc (lwp);

  saved_thread = current_thread;
  current_thread = thread;

  lwp->bp_reinsert = pc;
  uninsert_breakpoints_at (pc);
  uninsert_fast_tracepoint_jumps_at (pc);

  if (can_hardware_single_step ())
    {
      step = 1;
    }
  else
    {
      CORE_ADDR raddr = (*the_low_target.breakpoint_reinsert_addr) ();
      set_reinsert_breakpoint (raddr);
      step = 0;
    }

  current_thread = saved_thread;

  linux_resume_one_lwp (lwp, step, 0, NULL);

  /* Require next event from this LWP.  */
  step_over_bkpt = thread->entry.id;
  return 1;
}

/* Finish a step-over.  Reinsert the breakpoint we had uninserted in
   start_step_over, if still there, and delete any reinsert
   breakpoints we've set, on non hardware single-step targets.  */

static int
finish_step_over (struct lwp_info *lwp)
{
  if (lwp->bp_reinsert != 0)
    {
      if (debug_threads)
	debug_printf ("Finished step over.\n");

      /* Reinsert any breakpoint at LWP->BP_REINSERT.  Note that there
	 may be no breakpoint to reinsert there by now.  */
      reinsert_breakpoints_at (lwp->bp_reinsert);
      reinsert_fast_tracepoint_jumps_at (lwp->bp_reinsert);

      lwp->bp_reinsert = 0;

      /* Delete any software-single-step reinsert breakpoints.  No
	 longer needed.  We don't have to worry about other threads
	 hitting this trap, and later not being able to explain it,
	 because we were stepping over a breakpoint, and we hold all
	 threads but LWP stopped while doing that.  */
      if (!can_hardware_single_step ())
	delete_reinsert_breakpoints ();

      step_over_bkpt = null_ptid;
      return 1;
    }
  else
    return 0;
}

/* This function is called once per thread.  We check the thread's resume
   request, which will tell us whether to resume, step, or leave the thread
   stopped; and what signal, if any, it should be sent.

   For threads which we aren't explicitly told otherwise, we preserve
   the stepping flag; this is used for stepping over gdbserver-placed
   breakpoints.

   If pending_flags was set in any thread, we queue any needed
   signals, since we won't actually resume.  We already have a pending
   event to report, so we don't need to preserve any step requests;
   they should be re-issued if necessary.  */

static int
linux_resume_one_thread (struct inferior_list_entry *entry, void *arg)
{
  struct thread_info *thread = (struct thread_info *) entry;
  struct lwp_info *lwp = get_thread_lwp (thread);
  int step;
  int leave_all_stopped = * (int *) arg;
  int leave_pending;

  if (lwp->resume == NULL)
    return 0;

  if (lwp->resume->kind == resume_stop)
    {
      if (debug_threads)
	debug_printf ("resume_stop request for LWP %ld\n", lwpid_of (thread));

      if (!lwp->stopped)
	{
	  if (debug_threads)
	    debug_printf ("stopping LWP %ld\n", lwpid_of (thread));

	  /* Stop the thread, and wait for the event asynchronously,
	     through the event loop.  */
	  send_sigstop (lwp);
	}
      else
	{
	  if (debug_threads)
	    debug_printf ("already stopped LWP %ld\n",
			  lwpid_of (thread));

	  /* The LWP may have been stopped in an internal event that
	     was not meant to be notified back to GDB (e.g., gdbserver
	     breakpoint), so we should be reporting a stop event in
	     this case too.  */

	  /* If the thread already has a pending SIGSTOP, this is a
	     no-op.  Otherwise, something later will presumably resume
	     the thread and this will cause it to cancel any pending
	     operation, due to last_resume_kind == resume_stop.  If
	     the thread already has a pending status to report, we
	     will still report it the next time we wait - see
	     status_pending_p_callback.  */

	  /* If we already have a pending signal to report, then
	     there's no need to queue a SIGSTOP, as this means we're
	     midway through moving the LWP out of the jumppad, and we
	     will report the pending signal as soon as that is
	     finished.  */
	  if (lwp->pending_signals_to_report == NULL)
	    send_sigstop (lwp);
	}

      /* For stop requests, we're done.  */
      lwp->resume = NULL;
      thread->last_status.kind = TARGET_WAITKIND_IGNORE;
      return 0;
    }

  /* If this thread which is about to be resumed has a pending status,
     then don't resume any threads - we can just report the pending
     status.  Make sure to queue any signals that would otherwise be
     sent.  In all-stop mode, we do this decision based on if *any*
     thread has a pending status.  If there's a thread that needs the
     step-over-breakpoint dance, then don't resume any other thread
     but that particular one.  */
  leave_pending = (lwp->status_pending_p || leave_all_stopped);

  if (!leave_pending)
    {
      if (debug_threads)
	debug_printf ("resuming LWP %ld\n", lwpid_of (thread));

      step = (lwp->resume->kind == resume_step);
      linux_resume_one_lwp (lwp, step, lwp->resume->sig, NULL);
    }
  else
    {
      if (debug_threads)
	debug_printf ("leaving LWP %ld stopped\n", lwpid_of (thread));

      /* If we have a new signal, enqueue the signal.  */
      if (lwp->resume->sig != 0)
	{
	  struct pending_signals *p_sig;
	  p_sig = xmalloc (sizeof (*p_sig));
	  p_sig->prev = lwp->pending_signals;
	  p_sig->signal = lwp->resume->sig;
	  memset (&p_sig->info, 0, sizeof (siginfo_t));

	  /* If this is the same signal we were previously stopped by,
	     make sure to queue its siginfo.  We can ignore the return
	     value of ptrace; if it fails, we'll skip
	     PTRACE_SETSIGINFO.  */
	  if (WIFSTOPPED (lwp->last_status)
	      && WSTOPSIG (lwp->last_status) == lwp->resume->sig)
	    ptrace (PTRACE_GETSIGINFO, lwpid_of (thread), (PTRACE_TYPE_ARG3) 0,
		    &p_sig->info);

	  lwp->pending_signals = p_sig;
	}
    }

  thread->last_status.kind = TARGET_WAITKIND_IGNORE;
  lwp->resume = NULL;
  return 0;
}

static void
linux_resume (struct thread_resume *resume_info, size_t n)
{
  struct thread_resume_array array = { resume_info, n };
  struct thread_info *need_step_over = NULL;
  int any_pending;
  int leave_all_stopped;

  if (debug_threads)
    {
      debug_enter ();
      debug_printf ("linux_resume:\n");
    }

  find_inferior (&all_threads, linux_set_resume_request, &array);

  /* If there is a thread which would otherwise be resumed, which has
     a pending status, then don't resume any threads - we can just
     report the pending status.  Make sure to queue any signals that
     would otherwise be sent.  In non-stop mode, we'll apply this
     logic to each thread individually.  We consume all pending events
     before considering to start a step-over (in all-stop).  */
  any_pending = 0;
  if (!non_stop)
    find_inferior (&all_threads, resume_status_pending_p, &any_pending);

  /* If there is a thread which would otherwise be resumed, which is
     stopped at a breakpoint that needs stepping over, then don't
     resume any threads - have it step over the breakpoint with all
     other threads stopped, then resume all threads again.  Make sure
     to queue any signals that would otherwise be delivered or
     queued.  */
  if (!any_pending && supports_breakpoints ())
    need_step_over
      = (struct thread_info *) find_inferior (&all_threads,
					      need_step_over_p, NULL);

  leave_all_stopped = (need_step_over != NULL || any_pending);

  if (debug_threads)
    {
      if (need_step_over != NULL)
	debug_printf ("Not resuming all, need step over\n");
      else if (any_pending)
	debug_printf ("Not resuming, all-stop and found "
		      "an LWP with pending status\n");
      else
	debug_printf ("Resuming, no pending status or step over needed\n");
    }

  /* Even if we're leaving threads stopped, queue all signals we'd
     otherwise deliver.  */
  find_inferior (&all_threads, linux_resume_one_thread, &leave_all_stopped);

  if (need_step_over)
    start_step_over (get_thread_lwp (need_step_over));

  if (debug_threads)
    {
      debug_printf ("linux_resume done\n");
      debug_exit ();
    }
}

/* This function is called once per thread.  We check the thread's
   last resume request, which will tell us whether to resume, step, or
   leave the thread stopped.  Any signal the client requested to be
   delivered has already been enqueued at this point.

   If any thread that GDB wants running is stopped at an internal
   breakpoint that needs stepping over, we start a step-over operation
   on that particular thread, and leave all others stopped.  */

static int
proceed_one_lwp (struct inferior_list_entry *entry, void *except)
{
  struct thread_info *thread = (struct thread_info *) entry;
  struct lwp_info *lwp = get_thread_lwp (thread);
  int step;

  if (lwp == except)
    return 0;

  if (debug_threads)
    debug_printf ("proceed_one_lwp: lwp %ld\n", lwpid_of (thread));

  if (!lwp->stopped)
    {
      if (debug_threads)
	debug_printf ("   LWP %ld already running\n", lwpid_of (thread));
      return 0;
    }

  if (thread->last_resume_kind == resume_stop
      && thread->last_status.kind != TARGET_WAITKIND_IGNORE)
    {
      if (debug_threads)
	debug_printf ("   client wants LWP to remain %ld stopped\n",
		      lwpid_of (thread));
      return 0;
    }

  if (lwp->status_pending_p)
    {
      if (debug_threads)
	debug_printf ("   LWP %ld has pending status, leaving stopped\n",
		      lwpid_of (thread));
      return 0;
    }

  gdb_assert (lwp->suspended >= 0);

  if (lwp->suspended)
    {
      if (debug_threads)
	debug_printf ("   LWP %ld is suspended\n", lwpid_of (thread));
      return 0;
    }

  if (thread->last_resume_kind == resume_stop
      && lwp->pending_signals_to_report == NULL
      && lwp->collecting_fast_tracepoint == 0)
    {
      /* We haven't reported this LWP as stopped yet (otherwise, the
	 last_status.kind check above would catch it, and we wouldn't
	 reach here.  This LWP may have been momentarily paused by a
	 stop_all_lwps call while handling for example, another LWP's
	 step-over.  In that case, the pending expected SIGSTOP signal
	 that was queued at vCont;t handling time will have already
	 been consumed by wait_for_sigstop, and so we need to requeue
	 another one here.  Note that if the LWP already has a SIGSTOP
	 pending, this is a no-op.  */

      if (debug_threads)
	debug_printf ("Client wants LWP %ld to stop. "
		      "Making sure it has a SIGSTOP pending\n",
		      lwpid_of (thread));

      send_sigstop (lwp);
    }

  step = thread->last_resume_kind == resume_step;
  linux_resume_one_lwp (lwp, step, 0, NULL);
  return 0;
}

static int
unsuspend_and_proceed_one_lwp (struct inferior_list_entry *entry, void *except)
{
  struct thread_info *thread = (struct thread_info *) entry;
  struct lwp_info *lwp = get_thread_lwp (thread);

  if (lwp == except)
    return 0;

  lwp->suspended--;
  gdb_assert (lwp->suspended >= 0);

  return proceed_one_lwp (entry, except);
}

/* When we finish a step-over, set threads running again.  If there's
   another thread that may need a step-over, now's the time to start
   it.  Eventually, we'll move all threads past their breakpoints.  */

static void
proceed_all_lwps (void)
{
  struct thread_info *need_step_over;

  /* If there is a thread which would otherwise be resumed, which is
     stopped at a breakpoint that needs stepping over, then don't
     resume any threads - have it step over the breakpoint with all
     other threads stopped, then resume all threads again.  */

  if (supports_breakpoints ())
    {
      need_step_over
	= (struct thread_info *) find_inferior (&all_threads,
						need_step_over_p, NULL);

      if (need_step_over != NULL)
	{
	  if (debug_threads)
	    debug_printf ("proceed_all_lwps: found "
			  "thread %ld needing a step-over\n",
			  lwpid_of (need_step_over));

	  start_step_over (get_thread_lwp (need_step_over));
	  return;
	}
    }

  if (debug_threads)
    debug_printf ("Proceeding, no step-over needed\n");

  find_inferior (&all_threads, proceed_one_lwp, NULL);
}

/* Stopped LWPs that the client wanted to be running, that don't have
   pending statuses, are set to run again, except for EXCEPT, if not
   NULL.  This undoes a stop_all_lwps call.  */

static void
unstop_all_lwps (int unsuspend, struct lwp_info *except)
{
  if (debug_threads)
    {
      debug_enter ();
      if (except)
	debug_printf ("unstopping all lwps, except=(LWP %ld)\n",
		      lwpid_of (get_lwp_thread (except)));
      else
	debug_printf ("unstopping all lwps\n");
    }

  if (unsuspend)
    find_inferior (&all_threads, unsuspend_and_proceed_one_lwp, except);
  else
    find_inferior (&all_threads, proceed_one_lwp, except);

  if (debug_threads)
    {
      debug_printf ("unstop_all_lwps done\n");
      debug_exit ();
    }
}


#ifdef HAVE_LINUX_REGSETS

#define use_linux_regsets 1

/* Returns true if REGSET has been disabled.  */

static int
regset_disabled (struct regsets_info *info, struct regset_info *regset)
{
  return (info->disabled_regsets != NULL
	  && info->disabled_regsets[regset - info->regsets]);
}

/* Disable REGSET.  */

static void
disable_regset (struct regsets_info *info, struct regset_info *regset)
{
  int dr_offset;

  dr_offset = regset - info->regsets;
  if (info->disabled_regsets == NULL)
    info->disabled_regsets = xcalloc (1, info->num_regsets);
  info->disabled_regsets[dr_offset] = 1;
}

static int
regsets_fetch_inferior_registers (struct regsets_info *regsets_info,
				  struct regcache *regcache)
{
  struct regset_info *regset;
  int saw_general_regs = 0;
  int pid;
  struct iovec iov;

  pid = lwpid_of (current_thread);
  for (regset = regsets_info->regsets; regset->size >= 0; regset++)
    {
      void *buf, *data;
      int nt_type, res;

      if (regset->size == 0 || regset_disabled (regsets_info, regset))
	continue;

      buf = xmalloc (regset->size);

      nt_type = regset->nt_type;
      if (nt_type)
	{
	  iov.iov_base = buf;
	  iov.iov_len = regset->size;
	  data = (void *) &iov;
	}
      else
	data = buf;

#ifndef __sparc__
      res = ptrace (regset->get_request, pid,
		    (PTRACE_TYPE_ARG3) (long) nt_type, data);
#else
      res = ptrace (regset->get_request, pid, data, nt_type);
#endif
      if (res < 0)
	{
	  if (errno == EIO)
	    {
	      /* If we get EIO on a regset, do not try it again for
		 this process mode.  */
	      disable_regset (regsets_info, regset);
	    }
	  else if (errno == ENODATA)
	    {
	      /* ENODATA may be returned if the regset is currently
		 not "active".  This can happen in normal operation,
		 so suppress the warning in this case.  */
	    }
	  else
	    {
	      char s[256];
	      sprintf (s, "ptrace(regsets_fetch_inferior_registers) PID=%d",
		       pid);
	      perror (s);
	    }
	}
      else
	{
	  if (regset->type == GENERAL_REGS)
	    saw_general_regs = 1;
	  regset->store_function (regcache, buf);
	}
      free (buf);
    }
  if (saw_general_regs)
    return 0;
  else
    return 1;
}

static int
regsets_store_inferior_registers (struct regsets_info *regsets_info,
				  struct regcache *regcache)
{
  struct regset_info *regset;
  int saw_general_regs = 0;
  int pid;
  struct iovec iov;

  pid = lwpid_of (current_thread);
  for (regset = regsets_info->regsets; regset->size >= 0; regset++)
    {
      void *buf, *data;
      int nt_type, res;

      if (regset->size == 0 || regset_disabled (regsets_info, regset)
	  || regset->fill_function == NULL)
	continue;

      buf = xmalloc (regset->size);

      /* First fill the buffer with the current register set contents,
	 in case there are any items in the kernel's regset that are
	 not in gdbserver's regcache.  */

      nt_type = regset->nt_type;
      if (nt_type)
	{
	  iov.iov_base = buf;
	  iov.iov_len = regset->size;
	  data = (void *) &iov;
	}
      else
	data = buf;

#ifndef __sparc__
      res = ptrace (regset->get_request, pid,
		    (PTRACE_TYPE_ARG3) (long) nt_type, data);
#else
      res = ptrace (regset->get_request, pid, data, nt_type);
#endif

      if (res == 0)
	{
	  /* Then overlay our cached registers on that.  */
	  regset->fill_function (regcache, buf);

	  /* Only now do we write the register set.  */
#ifndef __sparc__
	  res = ptrace (regset->set_request, pid,
			(PTRACE_TYPE_ARG3) (long) nt_type, data);
#else
	  res = ptrace (regset->set_request, pid, data, nt_type);
#endif
	}

      if (res < 0)
	{
	  if (errno == EIO)
	    {
	      /* If we get EIO on a regset, do not try it again for
		 this process mode.  */
	      disable_regset (regsets_info, regset);
	    }
	  else if (errno == ESRCH)
	    {
	      /* At this point, ESRCH should mean the process is
		 already gone, in which case we simply ignore attempts
		 to change its registers.  See also the related
		 comment in linux_resume_one_lwp.  */
	      free (buf);
	      return 0;
	    }
	  else
	    {
	      perror ("Warning: ptrace(regsets_store_inferior_registers)");
	    }
	}
      else if (regset->type == GENERAL_REGS)
	saw_general_regs = 1;
      free (buf);
    }
  if (saw_general_regs)
    return 0;
  else
    return 1;
}

#else /* !HAVE_LINUX_REGSETS */

#define use_linux_regsets 0
#define regsets_fetch_inferior_registers(regsets_info, regcache) 1
#define regsets_store_inferior_registers(regsets_info, regcache) 1

#endif

/* Return 1 if register REGNO is supported by one of the regset ptrace
   calls or 0 if it has to be transferred individually.  */

static int
linux_register_in_regsets (const struct regs_info *regs_info, int regno)
{
  unsigned char mask = 1 << (regno % 8);
  size_t index = regno / 8;

  return (use_linux_regsets
	  && (regs_info->regset_bitmap == NULL
	      || (regs_info->regset_bitmap[index] & mask) != 0));
}

#ifdef HAVE_LINUX_USRREGS

int
register_addr (const struct usrregs_info *usrregs, int regnum)
{
  int addr;

  if (regnum < 0 || regnum >= usrregs->num_regs)
    error ("Invalid register number %d.", regnum);

  addr = usrregs->regmap[regnum];

  return addr;
}

/* Fetch one register.  */
static void
fetch_register (const struct usrregs_info *usrregs,
		struct regcache *regcache, int regno)
{
  CORE_ADDR regaddr;
  int i, size;
  char *buf;
  int pid;

  if (regno >= usrregs->num_regs)
    return;
  if ((*the_low_target.cannot_fetch_register) (regno))
    return;

  regaddr = register_addr (usrregs, regno);
  if (regaddr == -1)
    return;

  size = ((register_size (regcache->tdesc, regno)
	   + sizeof (PTRACE_XFER_TYPE) - 1)
	  & -sizeof (PTRACE_XFER_TYPE));
  buf = alloca (size);

  pid = lwpid_of (current_thread);
  for (i = 0; i < size; i += sizeof (PTRACE_XFER_TYPE))
    {
      errno = 0;
      *(PTRACE_XFER_TYPE *) (buf + i) =
	ptrace (PTRACE_PEEKUSER, pid,
		/* Coerce to a uintptr_t first to avoid potential gcc warning
		   of coercing an 8 byte integer to a 4 byte pointer.  */
		(PTRACE_TYPE_ARG3) (uintptr_t) regaddr, (PTRACE_TYPE_ARG4) 0);
      regaddr += sizeof (PTRACE_XFER_TYPE);
      if (errno != 0)
	error ("reading register %d: %s", regno, strerror (errno));
    }

  if (the_low_target.supply_ptrace_register)
    the_low_target.supply_ptrace_register (regcache, regno, buf);
  else
    supply_register (regcache, regno, buf);
}

/* Store one register.  */
static void
store_register (const struct usrregs_info *usrregs,
		struct regcache *regcache, int regno)
{
  CORE_ADDR regaddr;
  int i, size;
  char *buf;
  int pid;

  if (regno >= usrregs->num_regs)
    return;
  if ((*the_low_target.cannot_store_register) (regno))
    return;

  regaddr = register_addr (usrregs, regno);
  if (regaddr == -1)
    return;

  size = ((register_size (regcache->tdesc, regno)
	   + sizeof (PTRACE_XFER_TYPE) - 1)
	  & -sizeof (PTRACE_XFER_TYPE));
  buf = alloca (size);
  memset (buf, 0, size);

  if (the_low_target.collect_ptrace_register)
    the_low_target.collect_ptrace_register (regcache, regno, buf);
  else
    collect_register (regcache, regno, buf);

  pid = lwpid_of (current_thread);
  for (i = 0; i < size; i += sizeof (PTRACE_XFER_TYPE))
    {
      errno = 0;
      ptrace (PTRACE_POKEUSER, pid,
	    /* Coerce to a uintptr_t first to avoid potential gcc warning
	       about coercing an 8 byte integer to a 4 byte pointer.  */
	      (PTRACE_TYPE_ARG3) (uintptr_t) regaddr,
	      (PTRACE_TYPE_ARG4) *(PTRACE_XFER_TYPE *) (buf + i));
      if (errno != 0)
	{
	  /* At this point, ESRCH should mean the process is
	     already gone, in which case we simply ignore attempts
	     to change its registers.  See also the related
	     comment in linux_resume_one_lwp.  */
	  if (errno == ESRCH)
	    return;

	  if ((*the_low_target.cannot_store_register) (regno) == 0)
	    error ("writing register %d: %s", regno, strerror (errno));
	}
      regaddr += sizeof (PTRACE_XFER_TYPE);
    }
}

/* Fetch all registers, or just one, from the child process.
   If REGNO is -1, do this for all registers, skipping any that are
   assumed to have been retrieved by regsets_fetch_inferior_registers,
   unless ALL is non-zero.
   Otherwise, REGNO specifies which register (so we can save time).  */
static void
usr_fetch_inferior_registers (const struct regs_info *regs_info,
			      struct regcache *regcache, int regno, int all)
{
  struct usrregs_info *usr = regs_info->usrregs;

  if (regno == -1)
    {
      for (regno = 0; regno < usr->num_regs; regno++)
	if (all || !linux_register_in_regsets (regs_info, regno))
	  fetch_register (usr, regcache, regno);
    }
  else
    fetch_register (usr, regcache, regno);
}

/* Store our register values back into the inferior.
   If REGNO is -1, do this for all registers, skipping any that are
   assumed to have been saved by regsets_store_inferior_registers,
   unless ALL is non-zero.
   Otherwise, REGNO specifies which register (so we can save time).  */
static void
usr_store_inferior_registers (const struct regs_info *regs_info,
			      struct regcache *regcache, int regno, int all)
{
  struct usrregs_info *usr = regs_info->usrregs;

  if (regno == -1)
    {
      for (regno = 0; regno < usr->num_regs; regno++)
	if (all || !linux_register_in_regsets (regs_info, regno))
	  store_register (usr, regcache, regno);
    }
  else
    store_register (usr, regcache, regno);
}

#else /* !HAVE_LINUX_USRREGS */

#define usr_fetch_inferior_registers(regs_info, regcache, regno, all) do {} while (0)
#define usr_store_inferior_registers(regs_info, regcache, regno, all) do {} while (0)

#endif


void
linux_fetch_registers (struct regcache *regcache, int regno)
{
  int use_regsets;
  int all = 0;
  const struct regs_info *regs_info = (*the_low_target.regs_info) ();

  if (regno == -1)
    {
      if (the_low_target.fetch_register != NULL
	  && regs_info->usrregs != NULL)
	for (regno = 0; regno < regs_info->usrregs->num_regs; regno++)
	  (*the_low_target.fetch_register) (regcache, regno);

      all = regsets_fetch_inferior_registers (regs_info->regsets_info, regcache);
      if (regs_info->usrregs != NULL)
	usr_fetch_inferior_registers (regs_info, regcache, -1, all);
    }
  else
    {
      if (the_low_target.fetch_register != NULL
	  && (*the_low_target.fetch_register) (regcache, regno))
	return;

      use_regsets = linux_register_in_regsets (regs_info, regno);
      if (use_regsets)
	all = regsets_fetch_inferior_registers (regs_info->regsets_info,
						regcache);
      if ((!use_regsets || all) && regs_info->usrregs != NULL)
	usr_fetch_inferior_registers (regs_info, regcache, regno, 1);
    }
}

void
linux_store_registers (struct regcache *regcache, int regno)
{
  int use_regsets;
  int all = 0;
  const struct regs_info *regs_info = (*the_low_target.regs_info) ();

  if (regno == -1)
    {
      all = regsets_store_inferior_registers (regs_info->regsets_info,
					      regcache);
      if (regs_info->usrregs != NULL)
	usr_store_inferior_registers (regs_info, regcache, regno, all);
    }
  else
    {
      use_regsets = linux_register_in_regsets (regs_info, regno);
      if (use_regsets)
	all = regsets_store_inferior_registers (regs_info->regsets_info,
						regcache);
      if ((!use_regsets || all) && regs_info->usrregs != NULL)
	usr_store_inferior_registers (regs_info, regcache, regno, 1);
    }
}


/* Copy LEN bytes from inferior's memory starting at MEMADDR
   to debugger memory starting at MYADDR.  */

static int
linux_read_memory (CORE_ADDR memaddr, unsigned char *myaddr, int len)
{
  int pid = lwpid_of (current_thread);
  register PTRACE_XFER_TYPE *buffer;
  register CORE_ADDR addr;
  register int count;
  char filename[64];
  register int i;
  int ret;
  int fd;

  /* Try using /proc.  Don't bother for one word.  */
  if (len >= 3 * sizeof (long))
    {
      int bytes;

      /* We could keep this file open and cache it - possibly one per
	 thread.  That requires some juggling, but is even faster.  */
      sprintf (filename, "/proc/%d/mem", pid);
      fd = open (filename, O_RDONLY | O_LARGEFILE);
      if (fd == -1)
	goto no_proc;

      /* If pread64 is available, use it.  It's faster if the kernel
	 supports it (only one syscall), and it's 64-bit safe even on
	 32-bit platforms (for instance, SPARC debugging a SPARC64
	 application).  */
#ifdef HAVE_PREAD64
      bytes = pread64 (fd, myaddr, len, memaddr);
#else
      bytes = -1;
      if (lseek (fd, memaddr, SEEK_SET) != -1)
	bytes = read (fd, myaddr, len);
#endif

      close (fd);
      if (bytes == len)
	return 0;

      /* Some data was read, we'll try to get the rest with ptrace.  */
      if (bytes > 0)
	{
	  memaddr += bytes;
	  myaddr += bytes;
	  len -= bytes;
	}
    }

 no_proc:
  /* Round starting address down to longword boundary.  */
  addr = memaddr & -(CORE_ADDR) sizeof (PTRACE_XFER_TYPE);
  /* Round ending address up; get number of longwords that makes.  */
  count = ((((memaddr + len) - addr) + sizeof (PTRACE_XFER_TYPE) - 1)
	   / sizeof (PTRACE_XFER_TYPE));
  /* Allocate buffer of that many longwords.  */
  buffer = (PTRACE_XFER_TYPE *) alloca (count * sizeof (PTRACE_XFER_TYPE));

  /* Read all the longwords */
  errno = 0;
  for (i = 0; i < count; i++, addr += sizeof (PTRACE_XFER_TYPE))
    {
      /* Coerce the 3rd arg to a uintptr_t first to avoid potential gcc warning
	 about coercing an 8 byte integer to a 4 byte pointer.  */
      buffer[i] = ptrace (PTRACE_PEEKTEXT, pid,
			  (PTRACE_TYPE_ARG3) (uintptr_t) addr,
			  (PTRACE_TYPE_ARG4) 0);
      if (errno)
	break;
    }
  ret = errno;

  /* Copy appropriate bytes out of the buffer.  */
  if (i > 0)
    {
      i *= sizeof (PTRACE_XFER_TYPE);
      i -= memaddr & (sizeof (PTRACE_XFER_TYPE) - 1);
      memcpy (myaddr,
	      (char *) buffer + (memaddr & (sizeof (PTRACE_XFER_TYPE) - 1)),
	      i < len ? i : len);
    }

  return ret;
}

/* Copy LEN bytes of data from debugger memory at MYADDR to inferior's
   memory at MEMADDR.  On failure (cannot write to the inferior)
   returns the value of errno.  Always succeeds if LEN is zero.  */

static int
linux_write_memory (CORE_ADDR memaddr, const unsigned char *myaddr, int len)
{
  register int i;
  /* Round starting address down to longword boundary.  */
  register CORE_ADDR addr = memaddr & -(CORE_ADDR) sizeof (PTRACE_XFER_TYPE);
  /* Round ending address up; get number of longwords that makes.  */
  register int count
    = (((memaddr + len) - addr) + sizeof (PTRACE_XFER_TYPE) - 1)
    / sizeof (PTRACE_XFER_TYPE);

  /* Allocate buffer of that many longwords.  */
  register PTRACE_XFER_TYPE *buffer = (PTRACE_XFER_TYPE *)
    alloca (count * sizeof (PTRACE_XFER_TYPE));

  int pid = lwpid_of (current_thread);

  if (len == 0)
    {
      /* Zero length write always succeeds.  */
      return 0;
    }

  if (debug_threads)
    {
      /* Dump up to four bytes.  */
      unsigned int val = * (unsigned int *) myaddr;
      if (len == 1)
	val = val & 0xff;
      else if (len == 2)
	val = val & 0xffff;
      else if (len == 3)
	val = val & 0xffffff;
      debug_printf ("Writing %0*x to 0x%08lx in process %d\n",
		    2 * ((len < 4) ? len : 4), val, (long)memaddr, pid);
    }

  /* Fill start and end extra bytes of buffer with existing memory data.  */

  errno = 0;
  /* Coerce the 3rd arg to a uintptr_t first to avoid potential gcc warning
     about coercing an 8 byte integer to a 4 byte pointer.  */
  buffer[0] = ptrace (PTRACE_PEEKTEXT, pid,
		      (PTRACE_TYPE_ARG3) (uintptr_t) addr,
		      (PTRACE_TYPE_ARG4) 0);
  if (errno)
    return errno;

  if (count > 1)
    {
      errno = 0;
      buffer[count - 1]
	= ptrace (PTRACE_PEEKTEXT, pid,
		  /* Coerce to a uintptr_t first to avoid potential gcc warning
		     about coercing an 8 byte integer to a 4 byte pointer.  */
		  (PTRACE_TYPE_ARG3) (uintptr_t) (addr + (count - 1)
						  * sizeof (PTRACE_XFER_TYPE)),
		  (PTRACE_TYPE_ARG4) 0);
      if (errno)
	return errno;
    }

  /* Copy data to be written over corresponding part of buffer.  */

  memcpy ((char *) buffer + (memaddr & (sizeof (PTRACE_XFER_TYPE) - 1)),
	  myaddr, len);

  /* Write the entire buffer.  */

  for (i = 0; i < count; i++, addr += sizeof (PTRACE_XFER_TYPE))
    {
      errno = 0;
      ptrace (PTRACE_POKETEXT, pid,
	      /* Coerce to a uintptr_t first to avoid potential gcc warning
		 about coercing an 8 byte integer to a 4 byte pointer.  */
	      (PTRACE_TYPE_ARG3) (uintptr_t) addr,
	      (PTRACE_TYPE_ARG4) buffer[i]);
      if (errno)
	return errno;
    }

  return 0;
}

static void
linux_look_up_symbols (void)
{
#ifdef USE_THREAD_DB
  struct process_info *proc = current_process ();

  if (proc->priv->thread_db != NULL)
    return;

  /* If the kernel supports tracing clones, then we don't need to
     use the magic thread event breakpoint to learn about
     threads.  */
  thread_db_init (!linux_supports_traceclone ());
#endif
}

static void
linux_request_interrupt (void)
{
  extern unsigned long signal_pid;

  /* Send a SIGINT to the process.  This acts just like the user typed
     a ^C on the controlling terminal.  */
  kill (signal_pid, SIGINT);
}

/* Copy LEN bytes from inferior's auxiliary vector starting at OFFSET
   to debugger memory starting at MYADDR.  */

static int
linux_read_auxv (CORE_ADDR offset, unsigned char *myaddr, unsigned int len)
{
  char filename[PATH_MAX];
  int fd, n;
  int pid = lwpid_of (current_thread);

  xsnprintf (filename, sizeof filename, "/proc/%d/auxv", pid);

  fd = open (filename, O_RDONLY);
  if (fd < 0)
    return -1;

  if (offset != (CORE_ADDR) 0
      && lseek (fd, (off_t) offset, SEEK_SET) != (off_t) offset)
    n = -1;
  else
    n = read (fd, myaddr, len);

  close (fd);

  return n;
}

/* These breakpoint and watchpoint related wrapper functions simply
   pass on the function call if the target has registered a
   corresponding function.  */

static int
linux_supports_z_point_type (char z_type)
{
  return (the_low_target.supports_z_point_type != NULL
	  && the_low_target.supports_z_point_type (z_type));
}

static int
linux_insert_point (enum raw_bkpt_type type, CORE_ADDR addr,
		    int size, struct raw_breakpoint *bp)
{
  if (type == raw_bkpt_type_sw)
    return insert_memory_breakpoint (bp);
  else if (the_low_target.insert_point != NULL)
    return the_low_target.insert_point (type, addr, size, bp);
  else
    /* Unsupported (see target.h).  */
    return 1;
}

static int
linux_remove_point (enum raw_bkpt_type type, CORE_ADDR addr,
		    int size, struct raw_breakpoint *bp)
{
  if (type == raw_bkpt_type_sw)
    return remove_memory_breakpoint (bp);
  else if (the_low_target.remove_point != NULL)
    return the_low_target.remove_point (type, addr, size, bp);
  else
    /* Unsupported (see target.h).  */
    return 1;
}

/* Implement the to_stopped_by_sw_breakpoint target_ops
   method.  */

static int
linux_stopped_by_sw_breakpoint (void)
{
  struct lwp_info *lwp = get_thread_lwp (current_thread);

  return (lwp->stop_reason == TARGET_STOPPED_BY_SW_BREAKPOINT);
}

/* Implement the to_supports_stopped_by_sw_breakpoint target_ops
   method.  */

static int
linux_supports_stopped_by_sw_breakpoint (void)
{
  return USE_SIGTRAP_SIGINFO;
}

/* Implement the to_stopped_by_hw_breakpoint target_ops
   method.  */

static int
linux_stopped_by_hw_breakpoint (void)
{
  struct lwp_info *lwp = get_thread_lwp (current_thread);

  return (lwp->stop_reason == TARGET_STOPPED_BY_HW_BREAKPOINT);
}

/* Implement the to_supports_stopped_by_hw_breakpoint target_ops
   method.  */

static int
linux_supports_stopped_by_hw_breakpoint (void)
{
  return USE_SIGTRAP_SIGINFO;
}

/* Implement the supports_conditional_breakpoints target_ops
   method.  */

static int
linux_supports_conditional_breakpoints (void)
{
  /* GDBserver needs to step over the breakpoint if the condition is
     false.  GDBserver software single step is too simple, so disable
     conditional breakpoints if the target doesn't have hardware single
     step.  */
  return can_hardware_single_step ();
}

static int
linux_stopped_by_watchpoint (void)
{
  struct lwp_info *lwp = get_thread_lwp (current_thread);

  return lwp->stop_reason == TARGET_STOPPED_BY_WATCHPOINT;
}

static CORE_ADDR
linux_stopped_data_address (void)
{
  struct lwp_info *lwp = get_thread_lwp (current_thread);

  return lwp->stopped_data_address;
}

#if defined(__UCLIBC__) && defined(HAS_NOMMU)	      \
    && defined(PT_TEXT_ADDR) && defined(PT_DATA_ADDR) \
    && defined(PT_TEXT_END_ADDR)

/* This is only used for targets that define PT_TEXT_ADDR,
   PT_DATA_ADDR and PT_TEXT_END_ADDR.  If those are not defined, supposedly
   the target has different ways of acquiring this information, like
   loadmaps.  */

/* Under uClinux, programs are loaded at non-zero offsets, which we need
   to tell gdb about.  */

static int
linux_read_offsets (CORE_ADDR *text_p, CORE_ADDR *data_p)
{
  unsigned long text, text_end, data;
  int pid = lwpid_of (current_thread);

  errno = 0;

  text = ptrace (PTRACE_PEEKUSER, pid, (PTRACE_TYPE_ARG3) PT_TEXT_ADDR,
		 (PTRACE_TYPE_ARG4) 0);
  text_end = ptrace (PTRACE_PEEKUSER, pid, (PTRACE_TYPE_ARG3) PT_TEXT_END_ADDR,
		     (PTRACE_TYPE_ARG4) 0);
  data = ptrace (PTRACE_PEEKUSER, pid, (PTRACE_TYPE_ARG3) PT_DATA_ADDR,
		 (PTRACE_TYPE_ARG4) 0);

  if (errno == 0)
    {
      /* Both text and data offsets produced at compile-time (and so
	 used by gdb) are relative to the beginning of the program,
	 with the data segment immediately following the text segment.
	 However, the actual runtime layout in memory may put the data
	 somewhere else, so when we send gdb a data base-address, we
	 use the real data base address and subtract the compile-time
	 data base-address from it (which is just the length of the
	 text segment).  BSS immediately follows data in both
	 cases.  */
      *text_p = text;
      *data_p = data - (text_end - text);

      return 1;
    }
 return 0;
}
#endif

static int
linux_qxfer_osdata (const char *annex,
		    unsigned char *readbuf, unsigned const char *writebuf,
		    CORE_ADDR offset, int len)
{
  return linux_common_xfer_osdata (annex, readbuf, offset, len);
}

/* Convert a native/host siginfo object, into/from the siginfo in the
   layout of the inferiors' architecture.  */

static void
siginfo_fixup (siginfo_t *siginfo, void *inf_siginfo, int direction)
{
  int done = 0;

  if (the_low_target.siginfo_fixup != NULL)
    done = the_low_target.siginfo_fixup (siginfo, inf_siginfo, direction);

  /* If there was no callback, or the callback didn't do anything,
     then just do a straight memcpy.  */
  if (!done)
    {
      if (direction == 1)
	memcpy (siginfo, inf_siginfo, sizeof (siginfo_t));
      else
	memcpy (inf_siginfo, siginfo, sizeof (siginfo_t));
    }
}

static int
linux_xfer_siginfo (const char *annex, unsigned char *readbuf,
		    unsigned const char *writebuf, CORE_ADDR offset, int len)
{
  int pid;
  siginfo_t siginfo;
  char inf_siginfo[sizeof (siginfo_t)];

  if (current_thread == NULL)
    return -1;

  pid = lwpid_of (current_thread);

  if (debug_threads)
    debug_printf ("%s siginfo for lwp %d.\n",
		  readbuf != NULL ? "Reading" : "Writing",
		  pid);

  if (offset >= sizeof (siginfo))
    return -1;

  if (ptrace (PTRACE_GETSIGINFO, pid, (PTRACE_TYPE_ARG3) 0, &siginfo) != 0)
    return -1;

  /* When GDBSERVER is built as a 64-bit application, ptrace writes into
     SIGINFO an object with 64-bit layout.  Since debugging a 32-bit
     inferior with a 64-bit GDBSERVER should look the same as debugging it
     with a 32-bit GDBSERVER, we need to convert it.  */
  siginfo_fixup (&siginfo, inf_siginfo, 0);

  if (offset + len > sizeof (siginfo))
    len = sizeof (siginfo) - offset;

  if (readbuf != NULL)
    memcpy (readbuf, inf_siginfo + offset, len);
  else
    {
      memcpy (inf_siginfo + offset, writebuf, len);

      /* Convert back to ptrace layout before flushing it out.  */
      siginfo_fixup (&siginfo, inf_siginfo, 1);

      if (ptrace (PTRACE_SETSIGINFO, pid, (PTRACE_TYPE_ARG3) 0, &siginfo) != 0)
	return -1;
    }

  return len;
}

/* SIGCHLD handler that serves two purposes: In non-stop/async mode,
   so we notice when children change state; as the handler for the
   sigsuspend in my_waitpid.  */

static void
sigchld_handler (int signo)
{
  int old_errno = errno;

  if (debug_threads)
    {
      do
	{
	  /* fprintf is not async-signal-safe, so call write
	     directly.  */
	  if (write (2, "sigchld_handler\n",
		     sizeof ("sigchld_handler\n") - 1) < 0)
	    break; /* just ignore */
	} while (0);
    }

  if (target_is_async_p ())
    async_file_mark (); /* trigger a linux_wait */

  errno = old_errno;
}

static int
linux_supports_non_stop (void)
{
  return 1;
}

static int
linux_async (int enable)
{
  int previous = target_is_async_p ();

  if (debug_threads)
    debug_printf ("linux_async (%d), previous=%d\n",
		  enable, previous);

  if (previous != enable)
    {
      sigset_t mask;
      sigemptyset (&mask);
      sigaddset (&mask, SIGCHLD);

      sigprocmask (SIG_BLOCK, &mask, NULL);

      if (enable)
	{
	  if (pipe (linux_event_pipe) == -1)
	    {
	      linux_event_pipe[0] = -1;
	      linux_event_pipe[1] = -1;
	      sigprocmask (SIG_UNBLOCK, &mask, NULL);

	      warning ("creating event pipe failed.");
	      return previous;
	    }

	  fcntl (linux_event_pipe[0], F_SETFL, O_NONBLOCK);
	  fcntl (linux_event_pipe[1], F_SETFL, O_NONBLOCK);

	  /* Register the event loop handler.  */
	  add_file_handler (linux_event_pipe[0],
			    handle_target_event, NULL);

	  /* Always trigger a linux_wait.  */
	  async_file_mark ();
	}
      else
	{
	  delete_file_handler (linux_event_pipe[0]);

	  close (linux_event_pipe[0]);
	  close (linux_event_pipe[1]);
	  linux_event_pipe[0] = -1;
	  linux_event_pipe[1] = -1;
	}

      sigprocmask (SIG_UNBLOCK, &mask, NULL);
    }

  return previous;
}

static int
linux_start_non_stop (int nonstop)
{
  /* Register or unregister from event-loop accordingly.  */
  linux_async (nonstop);

  if (target_is_async_p () != (nonstop != 0))
    return -1;

  return 0;
}

static int
linux_supports_multi_process (void)
{
  return 1;
}

/* Check if fork events are supported.  */

static int
linux_supports_fork_events (void)
{
  return linux_supports_tracefork ();
}

/* Check if vfork events are supported.  */

static int
linux_supports_vfork_events (void)
{
  return linux_supports_tracefork ();
}

/* Callback for 'find_inferior'.  Set the (possibly changed) ptrace
   options for the specified lwp.  */

static int
reset_lwp_ptrace_options_callback (struct inferior_list_entry *entry,
				   void *args)
{
  struct thread_info *thread = (struct thread_info *) entry;
  struct lwp_info *lwp = get_thread_lwp (thread);

  if (!lwp->stopped)
    {
      /* Stop the lwp so we can modify its ptrace options.  */
      lwp->must_set_ptrace_flags = 1;
      linux_stop_lwp (lwp);
    }
  else
    {
      /* Already stopped; go ahead and set the ptrace options.  */
      struct process_info *proc = find_process_pid (pid_of (thread));
      int options = linux_low_ptrace_options (proc->attached);

      linux_enable_event_reporting (lwpid_of (thread), options);
      lwp->must_set_ptrace_flags = 0;
    }

  return 0;
}

/* Target hook for 'handle_new_gdb_connection'.  Causes a reset of the
   ptrace flags for all inferiors.  This is in case the new GDB connection
   doesn't support the same set of events that the previous one did.  */

static void
linux_handle_new_gdb_connection (void)
{
  pid_t pid;

  /* Request that all the lwps reset their ptrace options.  */
  find_inferior (&all_threads, reset_lwp_ptrace_options_callback , &pid);
}

static int
linux_supports_disable_randomization (void)
{
#ifdef HAVE_PERSONALITY
  return 1;
#else
  return 0;
#endif
}

static int
linux_supports_agent (void)
{
  return 1;
}

static int
linux_supports_range_stepping (void)
{
  if (*the_low_target.supports_range_stepping == NULL)
    return 0;

  return (*the_low_target.supports_range_stepping) ();
}

/* Enumerate spufs IDs for process PID.  */
static int
spu_enumerate_spu_ids (long pid, unsigned char *buf, CORE_ADDR offset, int len)
{
  int pos = 0;
  int written = 0;
  char path[128];
  DIR *dir;
  struct dirent *entry;

  sprintf (path, "/proc/%ld/fd", pid);
  dir = opendir (path);
  if (!dir)
    return -1;

  rewinddir (dir);
  while ((entry = readdir (dir)) != NULL)
    {
      struct stat st;
      struct statfs stfs;
      int fd;

      fd = atoi (entry->d_name);
      if (!fd)
        continue;

      sprintf (path, "/proc/%ld/fd/%d", pid, fd);
      if (stat (path, &st) != 0)
        continue;
      if (!S_ISDIR (st.st_mode))
        continue;

      if (statfs (path, &stfs) != 0)
        continue;
      if (stfs.f_type != SPUFS_MAGIC)
        continue;

      if (pos >= offset && pos + 4 <= offset + len)
        {
          *(unsigned int *)(buf + pos - offset) = fd;
          written += 4;
        }
      pos += 4;
    }

  closedir (dir);
  return written;
}

/* Implements the to_xfer_partial interface for the TARGET_OBJECT_SPU
   object type, using the /proc file system.  */
static int
linux_qxfer_spu (const char *annex, unsigned char *readbuf,
		 unsigned const char *writebuf,
		 CORE_ADDR offset, int len)
{
  long pid = lwpid_of (current_thread);
  char buf[128];
  int fd = 0;
  int ret = 0;

  if (!writebuf && !readbuf)
    return -1;

  if (!*annex)
    {
      if (!readbuf)
	return -1;
      else
	return spu_enumerate_spu_ids (pid, readbuf, offset, len);
    }

  sprintf (buf, "/proc/%ld/fd/%s", pid, annex);
  fd = open (buf, writebuf? O_WRONLY : O_RDONLY);
  if (fd <= 0)
    return -1;

  if (offset != 0
      && lseek (fd, (off_t) offset, SEEK_SET) != (off_t) offset)
    {
      close (fd);
      return 0;
    }

  if (writebuf)
    ret = write (fd, writebuf, (size_t) len);
  else
    ret = read (fd, readbuf, (size_t) len);

  close (fd);
  return ret;
}

#if defined PT_GETDSBT || defined PTRACE_GETFDPIC
struct target_loadseg
{
  /* Core address to which the segment is mapped.  */
  Elf32_Addr addr;
  /* VMA recorded in the program header.  */
  Elf32_Addr p_vaddr;
  /* Size of this segment in memory.  */
  Elf32_Word p_memsz;
};

# if defined PT_GETDSBT
struct target_loadmap
{
  /* Protocol version number, must be zero.  */
  Elf32_Word version;
  /* Pointer to the DSBT table, its size, and the DSBT index.  */
  unsigned *dsbt_table;
  unsigned dsbt_size, dsbt_index;
  /* Number of segments in this map.  */
  Elf32_Word nsegs;
  /* The actual memory map.  */
  struct target_loadseg segs[/*nsegs*/];
};
#  define LINUX_LOADMAP		PT_GETDSBT
#  define LINUX_LOADMAP_EXEC	PTRACE_GETDSBT_EXEC
#  define LINUX_LOADMAP_INTERP	PTRACE_GETDSBT_INTERP
# else
struct target_loadmap
{
  /* Protocol version number, must be zero.  */
  Elf32_Half version;
  /* Number of segments in this map.  */
  Elf32_Half nsegs;
  /* The actual memory map.  */
  struct target_loadseg segs[/*nsegs*/];
};
#  define LINUX_LOADMAP		PTRACE_GETFDPIC
#  define LINUX_LOADMAP_EXEC	PTRACE_GETFDPIC_EXEC
#  define LINUX_LOADMAP_INTERP	PTRACE_GETFDPIC_INTERP
# endif

static int
linux_read_loadmap (const char *annex, CORE_ADDR offset,
		    unsigned char *myaddr, unsigned int len)
{
  int pid = lwpid_of (current_thread);
  int addr = -1;
  struct target_loadmap *data = NULL;
  unsigned int actual_length, copy_length;

  if (strcmp (annex, "exec") == 0)
    addr = (int) LINUX_LOADMAP_EXEC;
  else if (strcmp (annex, "interp") == 0)
    addr = (int) LINUX_LOADMAP_INTERP;
  else
    return -1;

  if (ptrace (LINUX_LOADMAP, pid, addr, &data) != 0)
    return -1;

  if (data == NULL)
    return -1;

  actual_length = sizeof (struct target_loadmap)
    + sizeof (struct target_loadseg) * data->nsegs;

  if (offset < 0 || offset > actual_length)
    return -1;

  copy_length = actual_length - offset < len ? actual_length - offset : len;
  memcpy (myaddr, (char *) data + offset, copy_length);
  return copy_length;
}
#else
# define linux_read_loadmap NULL
#endif /* defined PT_GETDSBT || defined PTRACE_GETFDPIC */

static void
linux_process_qsupported (const char *query)
{
  if (the_low_target.process_qsupported != NULL)
    the_low_target.process_qsupported (query);
}

static int
linux_supports_tracepoints (void)
{
  if (*the_low_target.supports_tracepoints == NULL)
    return 0;

  return (*the_low_target.supports_tracepoints) ();
}

static CORE_ADDR
linux_read_pc (struct regcache *regcache)
{
  if (the_low_target.get_pc == NULL)
    return 0;

  return (*the_low_target.get_pc) (regcache);
}

static void
linux_write_pc (struct regcache *regcache, CORE_ADDR pc)
{
  gdb_assert (the_low_target.set_pc != NULL);

  (*the_low_target.set_pc) (regcache, pc);
}

static int
linux_thread_stopped (struct thread_info *thread)
{
  return get_thread_lwp (thread)->stopped;
}

/* This exposes stop-all-threads functionality to other modules.  */

static void
linux_pause_all (int freeze)
{
  stop_all_lwps (freeze, NULL);
}

/* This exposes unstop-all-threads functionality to other gdbserver
   modules.  */

static void
linux_unpause_all (int unfreeze)
{
  unstop_all_lwps (unfreeze, NULL);
}

static int
linux_prepare_to_access_memory (void)
{
  /* Neither ptrace nor /proc/PID/mem allow accessing memory through a
     running LWP.  */
  if (non_stop)
    linux_pause_all (1);
  return 0;
}

static void
linux_done_accessing_memory (void)
{
  /* Neither ptrace nor /proc/PID/mem allow accessing memory through a
     running LWP.  */
  if (non_stop)
    linux_unpause_all (1);
}

static int
linux_install_fast_tracepoint_jump_pad (CORE_ADDR tpoint, CORE_ADDR tpaddr,
					CORE_ADDR collector,
					CORE_ADDR lockaddr,
					ULONGEST orig_size,
					CORE_ADDR *jump_entry,
					CORE_ADDR *trampoline,
					ULONGEST *trampoline_size,
					unsigned char *jjump_pad_insn,
					ULONGEST *jjump_pad_insn_size,
					CORE_ADDR *adjusted_insn_addr,
					CORE_ADDR *adjusted_insn_addr_end,
					char *err)
{
  return (*the_low_target.install_fast_tracepoint_jump_pad)
    (tpoint, tpaddr, collector, lockaddr, orig_size,
     jump_entry, trampoline, trampoline_size,
     jjump_pad_insn, jjump_pad_insn_size,
     adjusted_insn_addr, adjusted_insn_addr_end,
     err);
}

static struct emit_ops *
linux_emit_ops (void)
{
  if (the_low_target.emit_ops != NULL)
    return (*the_low_target.emit_ops) ();
  else
    return NULL;
}

static int
linux_get_min_fast_tracepoint_insn_len (void)
{
  return (*the_low_target.get_min_fast_tracepoint_insn_len) ();
}

/* Extract &phdr and num_phdr in the inferior.  Return 0 on success.  */

static int
get_phdr_phnum_from_proc_auxv (const int pid, const int is_elf64,
			       CORE_ADDR *phdr_memaddr, int *num_phdr)
{
  char filename[PATH_MAX];
  int fd;
  const int auxv_size = is_elf64
    ? sizeof (Elf64_auxv_t) : sizeof (Elf32_auxv_t);
  char buf[sizeof (Elf64_auxv_t)];  /* The larger of the two.  */

  xsnprintf (filename, sizeof filename, "/proc/%d/auxv", pid);

  fd = open (filename, O_RDONLY);
  if (fd < 0)
    return 1;

  *phdr_memaddr = 0;
  *num_phdr = 0;
  while (read (fd, buf, auxv_size) == auxv_size
	 && (*phdr_memaddr == 0 || *num_phdr == 0))
    {
      if (is_elf64)
	{
	  Elf64_auxv_t *const aux = (Elf64_auxv_t *) buf;

	  switch (aux->a_type)
	    {
	    case AT_PHDR:
	      *phdr_memaddr = aux->a_un.a_val;
	      break;
	    case AT_PHNUM:
	      *num_phdr = aux->a_un.a_val;
	      break;
	    }
	}
      else
	{
	  Elf32_auxv_t *const aux = (Elf32_auxv_t *) buf;

	  switch (aux->a_type)
	    {
	    case AT_PHDR:
	      *phdr_memaddr = aux->a_un.a_val;
	      break;
	    case AT_PHNUM:
	      *num_phdr = aux->a_un.a_val;
	      break;
	    }
	}
    }

  close (fd);

  if (*phdr_memaddr == 0 || *num_phdr == 0)
    {
      warning ("Unexpected missing AT_PHDR and/or AT_PHNUM: "
	       "phdr_memaddr = %ld, phdr_num = %d",
	       (long) *phdr_memaddr, *num_phdr);
      return 2;
    }

  return 0;
}

/* Return &_DYNAMIC (via PT_DYNAMIC) in the inferior, or 0 if not present.  */

static CORE_ADDR
get_dynamic (const int pid, const int is_elf64)
{
  CORE_ADDR phdr_memaddr, relocation;
  int num_phdr, i;
  unsigned char *phdr_buf;
  const int phdr_size = is_elf64 ? sizeof (Elf64_Phdr) : sizeof (Elf32_Phdr);

  if (get_phdr_phnum_from_proc_auxv (pid, is_elf64, &phdr_memaddr, &num_phdr))
    return 0;

  gdb_assert (num_phdr < 100);  /* Basic sanity check.  */
  phdr_buf = alloca (num_phdr * phdr_size);

  if (linux_read_memory (phdr_memaddr, phdr_buf, num_phdr * phdr_size))
    return 0;

  /* Compute relocation: it is expected to be 0 for "regular" executables,
     non-zero for PIE ones.  */
  relocation = -1;
  for (i = 0; relocation == -1 && i < num_phdr; i++)
    if (is_elf64)
      {
	Elf64_Phdr *const p = (Elf64_Phdr *) (phdr_buf + i * phdr_size);

	if (p->p_type == PT_PHDR)
	  relocation = phdr_memaddr - p->p_vaddr;
      }
    else
      {
	Elf32_Phdr *const p = (Elf32_Phdr *) (phdr_buf + i * phdr_size);

	if (p->p_type == PT_PHDR)
	  relocation = phdr_memaddr - p->p_vaddr;
      }

  if (relocation == -1)
    {
      /* PT_PHDR is optional, but necessary for PIE in general.  Fortunately
	 any real world executables, including PIE executables, have always
	 PT_PHDR present.  PT_PHDR is not present in some shared libraries or
	 in fpc (Free Pascal 2.4) binaries but neither of those have a need for
	 or present DT_DEBUG anyway (fpc binaries are statically linked).

	 Therefore if there exists DT_DEBUG there is always also PT_PHDR.

	 GDB could find RELOCATION also from AT_ENTRY - e_entry.  */

      return 0;
    }

  for (i = 0; i < num_phdr; i++)
    {
      if (is_elf64)
	{
	  Elf64_Phdr *const p = (Elf64_Phdr *) (phdr_buf + i * phdr_size);

	  if (p->p_type == PT_DYNAMIC)
	    return p->p_vaddr + relocation;
	}
      else
	{
	  Elf32_Phdr *const p = (Elf32_Phdr *) (phdr_buf + i * phdr_size);

	  if (p->p_type == PT_DYNAMIC)
	    return p->p_vaddr + relocation;
	}
    }

  return 0;
}

/* Return &_r_debug in the inferior, or -1 if not present.  Return value
   can be 0 if the inferior does not yet have the library list initialized.
   We look for DT_MIPS_RLD_MAP first.  MIPS executables use this instead of
   DT_DEBUG, although they sometimes contain an unused DT_DEBUG entry too.  */

static CORE_ADDR
get_r_debug (const int pid, const int is_elf64)
{
  CORE_ADDR dynamic_memaddr;
  const int dyn_size = is_elf64 ? sizeof (Elf64_Dyn) : sizeof (Elf32_Dyn);
  unsigned char buf[sizeof (Elf64_Dyn)];  /* The larger of the two.  */
  CORE_ADDR map = -1;

  dynamic_memaddr = get_dynamic (pid, is_elf64);
  if (dynamic_memaddr == 0)
    return map;

  while (linux_read_memory (dynamic_memaddr, buf, dyn_size) == 0)
    {
      if (is_elf64)
	{
	  Elf64_Dyn *const dyn = (Elf64_Dyn *) buf;
#ifdef DT_MIPS_RLD_MAP
	  union
	    {
	      Elf64_Xword map;
	      unsigned char buf[sizeof (Elf64_Xword)];
	    }
	  rld_map;

	  if (dyn->d_tag == DT_MIPS_RLD_MAP)
	    {
	      if (linux_read_memory (dyn->d_un.d_val,
				     rld_map.buf, sizeof (rld_map.buf)) == 0)
		return rld_map.map;
	      else
		break;
	    }
#endif	/* DT_MIPS_RLD_MAP */

	  if (dyn->d_tag == DT_DEBUG && map == -1)
	    map = dyn->d_un.d_val;

	  if (dyn->d_tag == DT_NULL)
	    break;
	}
      else
	{
	  Elf32_Dyn *const dyn = (Elf32_Dyn *) buf;
#ifdef DT_MIPS_RLD_MAP
	  union
	    {
	      Elf32_Word map;
	      unsigned char buf[sizeof (Elf32_Word)];
	    }
	  rld_map;

	  if (dyn->d_tag == DT_MIPS_RLD_MAP)
	    {
	      if (linux_read_memory (dyn->d_un.d_val,
				     rld_map.buf, sizeof (rld_map.buf)) == 0)
		return rld_map.map;
	      else
		break;
	    }
#endif	/* DT_MIPS_RLD_MAP */

	  if (dyn->d_tag == DT_DEBUG && map == -1)
	    map = dyn->d_un.d_val;

	  if (dyn->d_tag == DT_NULL)
	    break;
	}

      dynamic_memaddr += dyn_size;
    }

  return map;
}

/* Read one pointer from MEMADDR in the inferior.  */

static int
read_one_ptr (CORE_ADDR memaddr, CORE_ADDR *ptr, int ptr_size)
{
  int ret;

  /* Go through a union so this works on either big or little endian
     hosts, when the inferior's pointer size is smaller than the size
     of CORE_ADDR.  It is assumed the inferior's endianness is the
     same of the superior's.  */
  union
  {
    CORE_ADDR core_addr;
    unsigned int ui;
    unsigned char uc;
  } addr;

  ret = linux_read_memory (memaddr, &addr.uc, ptr_size);
  if (ret == 0)
    {
      if (ptr_size == sizeof (CORE_ADDR))
	*ptr = addr.core_addr;
      else if (ptr_size == sizeof (unsigned int))
	*ptr = addr.ui;
      else
	gdb_assert_not_reached ("unhandled pointer size");
    }
  return ret;
}

struct link_map_offsets
  {
    /* Offset and size of r_debug.r_version.  */
    int r_version_offset;

    /* Offset and size of r_debug.r_map.  */
    int r_map_offset;

    /* Offset to l_addr field in struct link_map.  */
    int l_addr_offset;

    /* Offset to l_name field in struct link_map.  */
    int l_name_offset;

    /* Offset to l_ld field in struct link_map.  */
    int l_ld_offset;

    /* Offset to l_next field in struct link_map.  */
    int l_next_offset;

    /* Offset to l_prev field in struct link_map.  */
    int l_prev_offset;
  };

/* Construct qXfer:libraries-svr4:read reply.  */

static int
linux_qxfer_libraries_svr4 (const char *annex, unsigned char *readbuf,
			    unsigned const char *writebuf,
			    CORE_ADDR offset, int len)
{
  char *document;
  unsigned document_len;
  struct process_info_private *const priv = current_process ()->priv;
  char filename[PATH_MAX];
  int pid, is_elf64;

  static const struct link_map_offsets lmo_32bit_offsets =
    {
      0,     /* r_version offset. */
      4,     /* r_debug.r_map offset.  */
      0,     /* l_addr offset in link_map.  */
      4,     /* l_name offset in link_map.  */
      8,     /* l_ld offset in link_map.  */
      12,    /* l_next offset in link_map.  */
      16     /* l_prev offset in link_map.  */
    };

  static const struct link_map_offsets lmo_64bit_offsets =
    {
      0,     /* r_version offset. */
      8,     /* r_debug.r_map offset.  */
      0,     /* l_addr offset in link_map.  */
      8,     /* l_name offset in link_map.  */
      16,    /* l_ld offset in link_map.  */
      24,    /* l_next offset in link_map.  */
      32     /* l_prev offset in link_map.  */
    };
  const struct link_map_offsets *lmo;
  unsigned int machine;
  int ptr_size;
  CORE_ADDR lm_addr = 0, lm_prev = 0;
  int allocated = 1024;
  char *p;
  CORE_ADDR l_name, l_addr, l_ld, l_next, l_prev;
  int header_done = 0;

  if (writebuf != NULL)
    return -2;
  if (readbuf == NULL)
    return -1;

  pid = lwpid_of (current_thread);
  xsnprintf (filename, sizeof filename, "/proc/%d/exe", pid);
  is_elf64 = elf_64_file_p (filename, &machine);
  lmo = is_elf64 ? &lmo_64bit_offsets : &lmo_32bit_offsets;
  ptr_size = is_elf64 ? 8 : 4;

  while (annex[0] != '\0')
    {
      const char *sep;
      CORE_ADDR *addrp;
      int len;

      sep = strchr (annex, '=');
      if (sep == NULL)
	break;

      len = sep - annex;
      if (len == 5 && startswith (annex, "start"))
	addrp = &lm_addr;
      else if (len == 4 && startswith (annex, "prev"))
	addrp = &lm_prev;
      else
	{
	  annex = strchr (sep, ';');
	  if (annex == NULL)
	    break;
	  annex++;
	  continue;
	}

      annex = decode_address_to_semicolon (addrp, sep + 1);
    }

  if (lm_addr == 0)
    {
      int r_version = 0;

      if (priv->r_debug == 0)
	priv->r_debug = get_r_debug (pid, is_elf64);

      /* We failed to find DT_DEBUG.  Such situation will not change
	 for this inferior - do not retry it.  Report it to GDB as
	 E01, see for the reasons at the GDB solib-svr4.c side.  */
      if (priv->r_debug == (CORE_ADDR) -1)
	return -1;

      if (priv->r_debug != 0)
	{
	  if (linux_read_memory (priv->r_debug + lmo->r_version_offset,
				 (unsigned char *) &r_version,
				 sizeof (r_version)) != 0
	      || r_version != 1)
	    {
	      warning ("unexpected r_debug version %d", r_version);
	    }
	  else if (read_one_ptr (priv->r_debug + lmo->r_map_offset,
				 &lm_addr, ptr_size) != 0)
	    {
	      warning ("unable to read r_map from 0x%lx",
		       (long) priv->r_debug + lmo->r_map_offset);
	    }
	}
    }

  document = xmalloc (allocated);
  strcpy (document, "<library-list-svr4 version=\"1.0\"");
  p = document + strlen (document);

  while (lm_addr
	 && read_one_ptr (lm_addr + lmo->l_name_offset,
			  &l_name, ptr_size) == 0
	 && read_one_ptr (lm_addr + lmo->l_addr_offset,
			  &l_addr, ptr_size) == 0
	 && read_one_ptr (lm_addr + lmo->l_ld_offset,
			  &l_ld, ptr_size) == 0
	 && read_one_ptr (lm_addr + lmo->l_prev_offset,
			  &l_prev, ptr_size) == 0
	 && read_one_ptr (lm_addr + lmo->l_next_offset,
			  &l_next, ptr_size) == 0)
    {
      unsigned char libname[PATH_MAX];

      if (lm_prev != l_prev)
	{
	  warning ("Corrupted shared library list: 0x%lx != 0x%lx",
		   (long) lm_prev, (long) l_prev);
	  break;
	}

      /* Ignore the first entry even if it has valid name as the first entry
	 corresponds to the main executable.  The first entry should not be
	 skipped if the dynamic loader was loaded late by a static executable
	 (see solib-svr4.c parameter ignore_first).  But in such case the main
	 executable does not have PT_DYNAMIC present and this function already
	 exited above due to failed get_r_debug.  */
      if (lm_prev == 0)
	{
	  sprintf (p, " main-lm=\"0x%lx\"", (unsigned long) lm_addr);
	  p = p + strlen (p);
	}
      else
	{
	  /* Not checking for error because reading may stop before
	     we've got PATH_MAX worth of characters.  */
	  libname[0] = '\0';
	  linux_read_memory (l_name, libname, sizeof (libname) - 1);
	  libname[sizeof (libname) - 1] = '\0';
	  if (libname[0] != '\0')
	    {
	      /* 6x the size for xml_escape_text below.  */
	      size_t len = 6 * strlen ((char *) libname);
	      char *name;

	      if (!header_done)
		{
		  /* Terminate `<library-list-svr4'.  */
		  *p++ = '>';
		  header_done = 1;
		}

	      while (allocated < p - document + len + 200)
		{
		  /* Expand to guarantee sufficient storage.  */
		  uintptr_t document_len = p - document;

		  document = xrealloc (document, 2 * allocated);
		  allocated *= 2;
		  p = document + document_len;
		}

	      name = xml_escape_text ((char *) libname);
	      p += sprintf (p, "<library name=\"%s\" lm=\"0x%lx\" "
			    "l_addr=\"0x%lx\" l_ld=\"0x%lx\"/>",
			    name, (unsigned long) lm_addr,
			    (unsigned long) l_addr, (unsigned long) l_ld);
	      free (name);
	    }
	}

      lm_prev = lm_addr;
      lm_addr = l_next;
    }

  if (!header_done)
    {
      /* Empty list; terminate `<library-list-svr4'.  */
      strcpy (p, "/>");
    }
  else
    strcpy (p, "</library-list-svr4>");

  document_len = strlen (document);
  if (offset < document_len)
    document_len -= offset;
  else
    document_len = 0;
  if (len > document_len)
    len = document_len;

  memcpy (readbuf, document + offset, len);
  xfree (document);

  return len;
}

#ifdef HAVE_LINUX_BTRACE

/* See to_enable_btrace target method.  */

static struct btrace_target_info *
linux_low_enable_btrace (ptid_t ptid, const struct btrace_config *conf)
{
  struct btrace_target_info *tinfo;

  tinfo = linux_enable_btrace (ptid, conf);

  if (tinfo != NULL && tinfo->ptr_bits == 0)
    {
      struct thread_info *thread = find_thread_ptid (ptid);
      struct regcache *regcache = get_thread_regcache (thread, 0);

      tinfo->ptr_bits = register_size (regcache->tdesc, 0) * 8;
    }

  return tinfo;
}

/* See to_disable_btrace target method.  */

static int
linux_low_disable_btrace (struct btrace_target_info *tinfo)
{
  enum btrace_error err;

  err = linux_disable_btrace (tinfo);
  return (err == BTRACE_ERR_NONE ? 0 : -1);
}

/* See to_read_btrace target method.  */

static int
linux_low_read_btrace (struct btrace_target_info *tinfo, struct buffer *buffer,
		       int type)
{
  struct btrace_data btrace;
  struct btrace_block *block;
  enum btrace_error err;
  int i;

  btrace_data_init (&btrace);

  err = linux_read_btrace (&btrace, tinfo, type);
  if (err != BTRACE_ERR_NONE)
    {
      if (err == BTRACE_ERR_OVERFLOW)
	buffer_grow_str0 (buffer, "E.Overflow.");
      else
	buffer_grow_str0 (buffer, "E.Generic Error.");

      btrace_data_fini (&btrace);
      return -1;
    }

  switch (btrace.format)
    {
    case BTRACE_FORMAT_NONE:
      buffer_grow_str0 (buffer, "E.No Trace.");
      break;

    case BTRACE_FORMAT_BTS:
      buffer_grow_str (buffer, "<!DOCTYPE btrace SYSTEM \"btrace.dtd\">\n");
      buffer_grow_str (buffer, "<btrace version=\"1.0\">\n");

      for (i = 0;
	   VEC_iterate (btrace_block_s, btrace.variant.bts.blocks, i, block);
	   i++)
	buffer_xml_printf (buffer, "<block begin=\"0x%s\" end=\"0x%s\"/>\n",
			   paddress (block->begin), paddress (block->end));

      buffer_grow_str0 (buffer, "</btrace>\n");
      break;

    default:
      buffer_grow_str0 (buffer, "E.Unknown Trace Format.");

      btrace_data_fini (&btrace);
      return -1;
    }

  btrace_data_fini (&btrace);
  return 0;
}

/* See to_btrace_conf target method.  */

static int
linux_low_btrace_conf (const struct btrace_target_info *tinfo,
		       struct buffer *buffer)
{
  const struct btrace_config *conf;

  buffer_grow_str (buffer, "<!DOCTYPE btrace-conf SYSTEM \"btrace-conf.dtd\">\n");
  buffer_grow_str (buffer, "<btrace-conf version=\"1.0\">\n");

  conf = linux_btrace_conf (tinfo);
  if (conf != NULL)
    {
      switch (conf->format)
	{
	case BTRACE_FORMAT_NONE:
	  break;

	case BTRACE_FORMAT_BTS:
	  buffer_xml_printf (buffer, "<bts");
	  buffer_xml_printf (buffer, " size=\"0x%x\"", conf->bts.size);
	  buffer_xml_printf (buffer, " />\n");
	  break;
	}
    }

  buffer_grow_str0 (buffer, "</btrace-conf>\n");
  return 0;
}
#endif /* HAVE_LINUX_BTRACE */

/* See nat/linux-nat.h.  */

ptid_t
current_lwp_ptid (void)
{
  return ptid_of (current_thread);
}

static struct target_ops linux_target_ops = {
  linux_create_inferior,
  linux_attach,
  linux_kill,
  linux_detach,
  linux_mourn,
  linux_join,
  linux_thread_alive,
  linux_resume,
  linux_wait,
  linux_fetch_registers,
  linux_store_registers,
  linux_prepare_to_access_memory,
  linux_done_accessing_memory,
  linux_read_memory,
  linux_write_memory,
  linux_look_up_symbols,
  linux_request_interrupt,
  linux_read_auxv,
  linux_supports_z_point_type,
  linux_insert_point,
  linux_remove_point,
  linux_stopped_by_sw_breakpoint,
  linux_supports_stopped_by_sw_breakpoint,
  linux_stopped_by_hw_breakpoint,
  linux_supports_stopped_by_hw_breakpoint,
  linux_supports_conditional_breakpoints,
  linux_stopped_by_watchpoint,
  linux_stopped_data_address,
#if defined(__UCLIBC__) && defined(HAS_NOMMU)	      \
    && defined(PT_TEXT_ADDR) && defined(PT_DATA_ADDR) \
    && defined(PT_TEXT_END_ADDR)
  linux_read_offsets,
#else
  NULL,
#endif
#ifdef USE_THREAD_DB
  thread_db_get_tls_address,
#else
  NULL,
#endif
  linux_qxfer_spu,
  hostio_last_error_from_errno,
  linux_qxfer_osdata,
  linux_xfer_siginfo,
  linux_supports_non_stop,
  linux_async,
  linux_start_non_stop,
  linux_supports_multi_process,
  linux_supports_fork_events,
  linux_supports_vfork_events,
  linux_handle_new_gdb_connection,
#ifdef USE_THREAD_DB
  thread_db_handle_monitor_command,
#else
  NULL,
#endif
  linux_common_core_of_thread,
  linux_read_loadmap,
  linux_process_qsupported,
  linux_supports_tracepoints,
  linux_read_pc,
  linux_write_pc,
  linux_thread_stopped,
  NULL,
  linux_pause_all,
  linux_unpause_all,
  linux_stabilize_threads,
  linux_install_fast_tracepoint_jump_pad,
  linux_emit_ops,
  linux_supports_disable_randomization,
  linux_get_min_fast_tracepoint_insn_len,
  linux_qxfer_libraries_svr4,
  linux_supports_agent,
#ifdef HAVE_LINUX_BTRACE
  linux_supports_btrace,
  linux_low_enable_btrace,
  linux_low_disable_btrace,
  linux_low_read_btrace,
  linux_low_btrace_conf,
#else
  NULL,
  NULL,
  NULL,
  NULL,
  NULL,
#endif
  linux_supports_range_stepping,
  linux_proc_pid_to_exec_file,
<<<<<<< HEAD
  linux_common_name_of_thread,
=======
  linux_mntns_open_cloexec,
  linux_mntns_unlink,
  linux_mntns_readlink,
>>>>>>> c325601c
};

static void
linux_init_signals ()
{
  /* FIXME drow/2002-06-09: As above, we should check with LinuxThreads
     to find what the cancel signal actually is.  */
#ifndef __ANDROID__ /* Bionic doesn't use SIGRTMIN the way glibc does.  */
  signal (__SIGRTMIN+1, SIG_IGN);
#endif
}

#ifdef HAVE_LINUX_REGSETS
void
initialize_regsets_info (struct regsets_info *info)
{
  for (info->num_regsets = 0;
       info->regsets[info->num_regsets].size >= 0;
       info->num_regsets++)
    ;
}
#endif

void
initialize_low (void)
{
  struct sigaction sigchld_action;
  memset (&sigchld_action, 0, sizeof (sigchld_action));
  set_target_ops (&linux_target_ops);
  set_breakpoint_data (the_low_target.breakpoint,
		       the_low_target.breakpoint_len);
  linux_init_signals ();
  linux_ptrace_init_warnings ();

  sigchld_action.sa_handler = sigchld_handler;
  sigemptyset (&sigchld_action.sa_mask);
  sigchld_action.sa_flags = SA_RESTART;
  sigaction (SIGCHLD, &sigchld_action, NULL);

  initialize_low_arch ();

  linux_check_ptrace_features ();
}<|MERGE_RESOLUTION|>--- conflicted
+++ resolved
@@ -6652,13 +6652,10 @@
 #endif
   linux_supports_range_stepping,
   linux_proc_pid_to_exec_file,
-<<<<<<< HEAD
   linux_common_name_of_thread,
-=======
   linux_mntns_open_cloexec,
   linux_mntns_unlink,
   linux_mntns_readlink,
->>>>>>> c325601c
 };
 
 static void

--- conflicted
+++ resolved
@@ -416,10 +416,9 @@
      will not be immediately used, or if it must persist.  */
   char *(*pid_to_exec_file) (int pid);
 
-<<<<<<< HEAD
   /* Return name of thread if known.  */
   char *(*thread_name) (ptid_t);
-=======
+
   /* Multiple-filesystem-aware open.  Like open(2), but operating in
      the filesystem as it appears to process PID.  Systems where all
      processes share a common filesystem should set this to NULL.
@@ -440,7 +439,6 @@
      readlink(2).  */
   ssize_t (*multifs_readlink) (int pid, const char *filename,
 			       char *buf, size_t bufsiz);
->>>>>>> c325601c
 };
 
 extern struct target_ops *the_target;
